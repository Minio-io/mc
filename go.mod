module github.com/minio/mc

go 1.19

require (
	github.com/charmbracelet/bubbletea v0.25.0
	github.com/cheggaaa/pb v1.0.29
	github.com/dustin/go-humanize v1.0.1
	github.com/fatih/color v1.16.0
	github.com/go-ole/go-ole v1.3.0 // indirect
	github.com/goccy/go-json v0.10.2 // indirect
	github.com/google/shlex v0.0.0-20191202100458-e7afc7fbc510
	github.com/google/uuid v1.5.0
	github.com/inconshreveable/mousetrap v1.1.0
	github.com/json-iterator/go v1.1.12
	github.com/klauspost/compress v1.17.4
	github.com/mattn/go-ieproxy v0.0.11
	github.com/mattn/go-isatty v0.0.20
	github.com/minio/cli v1.24.2
	github.com/minio/colorjson v1.0.6
	github.com/minio/filepath v1.0.0
	github.com/minio/md5-simd v1.1.2 // indirect
	github.com/minio/minio-go/v7 v7.0.67
	github.com/minio/selfupdate v0.6.0
	github.com/minio/sha256-simd v1.0.1
	github.com/mitchellh/go-homedir v1.1.0
	github.com/pkg/xattr v0.4.9
	github.com/posener/complete v1.2.3
	github.com/prometheus/client_golang v1.17.0
	github.com/prometheus/prom2json v1.3.3 // indirect
	github.com/rjeczalik/notify v0.9.3
	github.com/rs/xid v1.5.0
	github.com/shirou/gopsutil/v3 v3.24.3
	github.com/tidwall/gjson v1.17.0
<<<<<<< HEAD
	golang.org/x/crypto v0.21.0 // indirect
	golang.org/x/net v0.23.0
=======
	golang.org/x/crypto v0.22.0 // indirect
	golang.org/x/net v0.24.0
>>>>>>> 76c36742
	golang.org/x/text v0.14.0
	gopkg.in/check.v1 v1.0.0-20201130134442-10cb98267c6c
	gopkg.in/yaml.v2 v2.4.0
)

require (
	github.com/charmbracelet/bubbles v0.17.1
	github.com/charmbracelet/lipgloss v0.9.1
	github.com/golang-jwt/jwt/v4 v4.5.0
	github.com/juju/ratelimit v1.0.2
	github.com/minio/madmin-go/v3 v3.0.50
	github.com/minio/pkg/v2 v2.0.7
	github.com/muesli/reflow v0.3.0
	github.com/olekukonko/tablewriter v0.0.5
	github.com/vbauerster/mpb/v8 v8.7.1
	golang.org/x/term v0.19.0
)

require (
	aead.dev/minisign v0.2.1 // indirect
	github.com/VividCortex/ewma v1.2.0 // indirect
	github.com/acarl005/stripansi v0.0.0-20180116102854-5a71ef0e047d // indirect
	github.com/aymanbagabas/go-osc52/v2 v2.0.1 // indirect
	github.com/kr/pretty v0.3.1 // indirect
	github.com/matttproud/golang_protobuf_extensions/v2 v2.0.0 // indirect
	github.com/minio/mux v1.9.0 // indirect
	github.com/prometheus/client_model v0.5.0 // indirect
	github.com/rogpeppe/go-internal v1.10.0 // indirect
	github.com/safchain/ethtool v0.3.0 // indirect
	github.com/shoenig/go-m1cpu v0.1.6 // indirect
	google.golang.org/genproto/googleapis/api v0.0.0-20231212172506-995d672761c0 // indirect
	google.golang.org/genproto/googleapis/rpc v0.0.0-20231212172506-995d672761c0 // indirect
)

require (
	github.com/beorn7/perks v1.0.1 // indirect
	github.com/cespare/xxhash/v2 v2.2.0 // indirect
	github.com/containerd/console v1.0.4-0.20230313162750-1ae8d489ac81 // indirect
	github.com/coreos/go-semver v0.3.1 // indirect
	github.com/coreos/go-systemd/v22 v22.5.0 // indirect
	github.com/decred/dcrd/dcrec/secp256k1/v4 v4.2.0 // indirect
	github.com/fatih/structs v1.1.0 // indirect
	github.com/gogo/protobuf v1.3.2 // indirect
	github.com/golang/protobuf v1.5.3 // indirect
	github.com/hashicorp/errwrap v1.1.0 // indirect
	github.com/hashicorp/go-multierror v1.1.1 // indirect
	github.com/jedib0t/go-pretty/v6 v6.4.9
	github.com/klauspost/cpuid/v2 v2.2.6 // indirect
	github.com/kr/text v0.2.0 // indirect
	github.com/lestrrat-go/backoff/v2 v2.0.8 // indirect
	github.com/lestrrat-go/blackmagic v1.0.2 // indirect
	github.com/lestrrat-go/httpcc v1.0.1 // indirect
	github.com/lestrrat-go/iter v1.0.2 // indirect
	github.com/lestrrat-go/jwx v1.2.29 // indirect
	github.com/lestrrat-go/option v1.0.1 // indirect
	github.com/lucasb-eyer/go-colorful v1.2.0 // indirect
	github.com/lufia/plan9stats v0.0.0-20231016141302-07b5767bb0ed // indirect
	github.com/mattn/go-colorable v0.1.13 // indirect
	github.com/mattn/go-localereader v0.0.1 // indirect
	github.com/mattn/go-runewidth v0.0.15 // indirect
	github.com/matttproud/golang_protobuf_extensions v1.0.4 // indirect
	github.com/modern-go/concurrent v0.0.0-20180306012644-bacd9c7ef1dd // indirect
	github.com/modern-go/reflect2 v1.0.2 // indirect
	github.com/muesli/ansi v0.0.0-20230316100256-276c6243b2f6 // indirect
	github.com/muesli/cancelreader v0.2.2 // indirect
	github.com/muesli/termenv v0.15.2
	github.com/philhofer/fwd v1.1.2 // indirect
	github.com/pkg/errors v0.9.1 // indirect
	github.com/power-devops/perfstat v0.0.0-20221212215047-62379fc7944b // indirect
	github.com/prometheus/common v0.45.0 // indirect
	github.com/prometheus/procfs v0.12.0
	github.com/rivo/uniseg v0.4.4 // indirect
	github.com/secure-io/sio-go v0.3.1 // indirect
	github.com/sirupsen/logrus v1.9.3 // indirect
	github.com/tidwall/match v1.1.1 // indirect
	github.com/tidwall/pretty v1.2.1 // indirect
	github.com/tinylib/msgp v1.1.9 // indirect
	github.com/tklauser/go-sysconf v0.3.13 // indirect
	github.com/tklauser/numcpus v0.7.0 // indirect
	github.com/yusufpapurcu/wmi v1.2.4 // indirect
	go.etcd.io/etcd/api/v3 v3.5.11 // indirect
	go.etcd.io/etcd/client/pkg/v3 v3.5.11 // indirect
	go.etcd.io/etcd/client/v3 v3.5.11 // indirect
	go.uber.org/multierr v1.11.0 // indirect
	go.uber.org/zap v1.26.0 // indirect
	golang.org/x/sync v0.5.0 // indirect
	golang.org/x/sys v0.19.0
	google.golang.org/genproto v0.0.0-20231212172506-995d672761c0 // indirect
	google.golang.org/grpc v1.60.1 // indirect
	google.golang.org/protobuf v1.33.0 // indirect
	gopkg.in/ini.v1 v1.67.0 // indirect
)<|MERGE_RESOLUTION|>--- conflicted
+++ resolved
@@ -32,13 +32,8 @@
 	github.com/rs/xid v1.5.0
 	github.com/shirou/gopsutil/v3 v3.24.3
 	github.com/tidwall/gjson v1.17.0
-<<<<<<< HEAD
-	golang.org/x/crypto v0.21.0 // indirect
-	golang.org/x/net v0.23.0
-=======
 	golang.org/x/crypto v0.22.0 // indirect
 	golang.org/x/net v0.24.0
->>>>>>> 76c36742
 	golang.org/x/text v0.14.0
 	gopkg.in/check.v1 v1.0.0-20201130134442-10cb98267c6c
 	gopkg.in/yaml.v2 v2.4.0
