// Copyright (c) 2015-2022 MinIO, Inc.
//
// This file is part of MinIO Object Storage stack
//
// This program is free software: you can redistribute it and/or modify
// it under the terms of the GNU Affero General Public License as published by
// the Free Software Foundation, either version 3 of the License, or
// (at your option) any later version.
//
// This program is distributed in the hope that it will be useful
// but WITHOUT ANY WARRANTY; without even the implied warranty of
// MERCHANTABILITY or FITNESS FOR A PARTICULAR PURPOSE.  See the
// GNU Affero General Public License for more details.
//
// You should have received a copy of the GNU Affero General Public License
// along with this program.  If not, see <http://www.gnu.org/licenses/>.

package cmd

import (
	"context"
	"fmt"
	"strconv"
	"strings"

	"github.com/fatih/color"
	"github.com/minio/cli"
	json "github.com/minio/colorjson"
	"github.com/minio/mc/pkg/probe"
	"github.com/minio/minio-go/v7/pkg/replication"
	"github.com/minio/pkg/console"
)

var replicateUpdateFlags = []cli.Flag{
	cli.StringFlag{
		Name:  "id",
		Usage: "id for the rule, should be a unique value",
	},
	cli.StringFlag{
		Name:  "tags",
		Usage: "format '<key1>=<value1>&<key2>=<value2>&<key3>=<value3>', multiple values allowed for multiple key/value pairs",
	},
	cli.StringFlag{
		Name:  "storage-class",
		Usage: `storage class for destination, valid values are either "STANDARD" or "REDUCED_REDUNDANCY"`,
	},
	cli.StringFlag{
		Name:  "state",
		Usage: "change rule status. Valid values are [enable|disable]",
	},
	cli.IntFlag{
		Name:  "priority",
		Usage: "priority of the rule, should be unique and is a required field",
	},
	cli.StringFlag{
		Name:  "remote-bucket",
		Usage: "destination bucket, should be a unique value for the configuration",
	},
	cli.StringFlag{
		Name:  "replicate",
		Usage: `comma separated list to enable replication of soft deletes, permanent deletes, existing objects and metadata sync. Valid options are "delete-marker","delete","existing-objects","metadata-sync" and ""'`,
	},
}

var replicateUpdateCmd = cli.Command{
	Name:         "update",
	Aliases:      []string{"edit"},
	Usage:        "modify an existing server side replication configuration rule",
	Action:       mainReplicateUpdate,
	OnUsageError: onUsageError,
	Before:       setGlobalsFromContext,
	Flags:        append(globalFlags, replicateUpdateFlags...),
	CustomHelpTemplate: `NAME:
  {{.HelpName}} - {{.Usage}}

USAGE:
  {{.HelpName}} TARGET --id=RULE-ID [FLAGS]	

FLAGS:
  {{range .VisibleFlags}}{{.}}
  {{end}}
EXAMPLES:
  1. Change priority of rule with rule ID "bsibgh8t874dnjst8hkg" on bucket "mybucket" for alias "myminio".
     {{.Prompt}} {{.HelpName}} myminio/mybucket --id "bsibgh8t874dnjst8hkg"  --priority 3

  2. Disable a replication configuration rule with rule ID "bsibgh8t874dnjst8hkg" on target myminio/bucket
     {{.Prompt}} {{.HelpName}} myminio/mybucket --id "bsibgh8t874dnjst8hkg" --state disable

  3. Set tags and storage class on a replication configuration with rule ID "kMYD.491" on target myminio/bucket/prefix.
     {{.Prompt}} {{.HelpName}} myminio/mybucket --id "kMYD.491" --tags "key1=value1&key2=value2" \
				  --storage-class "STANDARD" --priority 2
  4. Clear tags for replication configuration rule with ID "kMYD.491" on a target myminio/bucket.
     {{.Prompt}} {{.HelpName}} myminio/mybucket --id "kMYD.491" --tags ""

  5. Enable delete marker replication on a replication configuration rule with ID "kxYD.491" on a target myminio/bucket.
     {{.Prompt}} {{.HelpName}} myminio/mybucket --id "kxYD.491" --replicate "delete-marker"

  6. Disable delete marker and versioned delete replication on a replication configuration rule with ID "kxYD.491" on a target myminio/bucket.
     {{.Prompt}} {{.HelpName}} myminio/mybucket --id "kxYD.491" --replicate ""

  7. Enable existing object replication on a configuration rule with ID "kxYD.491" on a target myminio/bucket. Rule previously had enabled delete marker and versioned delete replication.
     {{.Prompt}} {{.HelpName}} myminio/mybucket --id "kxYD.491" --replicate "existing-objects,delete-marker,delete"
`,
}

// checkReplicateUpdateSyntax - validate all the passed arguments
func checkReplicateUpdateSyntax(ctx *cli.Context) {
	if len(ctx.Args()) != 1 {
		showCommandHelpAndExit(ctx, 1) // last argument is exit code
	}
}

type replicateUpdateMessage struct {
	Op     string `json:"op"`
	Status string `json:"status"`
	URL    string `json:"url"`
	ID     string `json:"id"`
}

func (l replicateUpdateMessage) JSON() string {
	l.Status = "success"
	jsonMessageBytes, e := json.MarshalIndent(l, "", " ")
	fatalIf(probe.NewError(e), "Unable to marshal into JSON.")
	return string(jsonMessageBytes)
}

func (l replicateUpdateMessage) String() string {
	if l.ID != "" {
		return console.Colorize("replicateUpdateMessage", "Replication configuration rule with ID `"+l.ID+"` applied to "+l.URL+".")
	}
	return console.Colorize("replicateUpdateMessage", "Replication configuration rule applied to "+l.URL+" successfully.")
}

func mainReplicateUpdate(cliCtx *cli.Context) error {
	ctx, cancelReplicateUpdate := context.WithCancel(globalContext)
	defer cancelReplicateUpdate()

	console.SetColor("replicateUpdateMessage", color.New(color.FgGreen))

	checkReplicateUpdateSyntax(cliCtx)

	// Get the alias parameter from cli
	args := cliCtx.Args()
	aliasedURL := args.Get(0)
	// Create a new Client
	client, err := newClient(aliasedURL)
	fatalIf(err, "Unable to initialize connection.")
	rcfg, err := client.GetReplication(ctx)
	fatalIf(err.Trace(args...), "Unable to get replication configuration")

	if !cliCtx.IsSet("id") {
		fatalIf(errInvalidArgument(), "--id is a required flag")
	}
	var state string
	if cliCtx.IsSet("state") {
		state = strings.ToLower(cliCtx.String("state"))
		if state != "enable" && state != "disable" {
			fatalIf(err.Trace(args...), "--state can be either `enable` or `disable`")
		}
	}
	var vDeleteReplicate, dmReplicate, replicasync, existingReplState string
	if cliCtx.IsSet("replicate") {
		replSlice := strings.Split(cliCtx.String("replicate"), ",")
		vDeleteReplicate = disableStatus
		dmReplicate = disableStatus
		replicasync = disableStatus
		existingReplState = disableStatus

		for _, opt := range replSlice {
			switch strings.TrimSpace(strings.ToLower(opt)) {
			case "delete-marker":
				dmReplicate = enableStatus
			case "delete":
				vDeleteReplicate = enableStatus
			case "metadata-sync", "replica-metadata-sync":
				replicasync = enableStatus
			case "existing-objects":
				existingReplState = enableStatus
			default:
				if opt != "" {
					fatalIf(probe.NewError(fmt.Errorf("invalid value for --replicate flag %s", cliCtx.String("replicate"))), `--replicate flag takes one or more comma separated string with values "delete", "delete-marker", "metadata-sync", "existing-objects" or "" to disable these settings`)
				}
			}
		}
	}

	opts := replication.Options{
		TagString:    cliCtx.String("tags"),
		RoleArn:      cliCtx.String("arn"),
		StorageClass: cliCtx.String("storage-class"),
		RuleStatus:   state,
		ID:           cliCtx.String("id"),
		Op:           replication.SetOption,
		DestBucket:   cliCtx.String("remote-bucket"),
		IsSCSet:      cliCtx.IsSet("storage-class"),
		IsTagSet:     cliCtx.IsSet("tags"),
	}

	if cliCtx.IsSet("priority") {
		opts.Priority = strconv.Itoa(cliCtx.Int("priority"))
	}
	if cliCtx.IsSet("replicate") {
		opts.ReplicateDeletes = vDeleteReplicate
		opts.ReplicateDeleteMarkers = dmReplicate
		opts.ReplicaSync = replicasync
		opts.ExistingObjectReplicate = existingReplState
	}

	fatalIf(client.SetReplication(ctx, &rcfg, opts), "Could not modify replication rule")
<<<<<<< HEAD
	printMsg(replicateUpdateMessage{
		Op:  "set",
=======
	printMsg(replicateEditMessage{
		Op:  cliCtx.Command.Name,
>>>>>>> a4a9b8f4
		URL: aliasedURL,
		ID:  opts.ID,
	})
	return nil
}<|MERGE_RESOLUTION|>--- conflicted
+++ resolved
@@ -207,13 +207,8 @@
 	}
 
 	fatalIf(client.SetReplication(ctx, &rcfg, opts), "Could not modify replication rule")
-<<<<<<< HEAD
-	printMsg(replicateUpdateMessage{
-		Op:  "set",
-=======
 	printMsg(replicateEditMessage{
 		Op:  cliCtx.Command.Name,
->>>>>>> a4a9b8f4
 		URL: aliasedURL,
 		ID:  opts.ID,
 	})
