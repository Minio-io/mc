// Copyright (c) 2015-2021 MinIO, Inc.
//
// This file is part of MinIO Object Storage stack
//
// This program is free software: you can redistribute it and/or modify
// it under the terms of the GNU Affero General Public License as published by
// the Free Software Foundation, either version 3 of the License, or
// (at your option) any later version.
//
// This program is distributed in the hope that it will be useful
// but WITHOUT ANY WARRANTY; without even the implied warranty of
// MERCHANTABILITY or FITNESS FOR A PARTICULAR PURPOSE.  See the
// GNU Affero General Public License for more details.
//
// You should have received a copy of the GNU Affero General Public License
// along with this program.  If not, see <http://www.gnu.org/licenses/>.

package cmd

import (
	"context"
	"fmt"
	"strconv"
	"strings"

	"github.com/fatih/color"
	"github.com/minio/cli"
	json "github.com/minio/colorjson"
	"github.com/minio/mc/pkg/probe"
	"github.com/minio/minio-go/v7/pkg/replication"
	"github.com/minio/pkg/console"
)

var replicateEditFlags = []cli.Flag{
	cli.StringFlag{
		Name:  "id",
		Usage: "id for the rule, should be a unique value",
	},
	cli.StringFlag{
		Name:  "tags",
		Usage: "format '<key1>=<value1>&<key2>=<value2>&<key3>=<value3>', multiple values allowed for multiple key/value pairs",
	},
	cli.StringFlag{
		Name:  "storage-class",
		Usage: `storage class for destination, valid values are either "STANDARD" or "REDUCED_REDUNDANCY"`,
	},
	cli.StringFlag{
		Name:  "state",
		Usage: "change rule status. Valid values are [enable|disable]",
	},
	cli.IntFlag{
		Name:  "priority",
		Usage: "priority of the rule, should be unique and is a required field",
	},
	cli.StringFlag{
		Name:  "remote-bucket",
		Usage: "destination bucket, should be a unique value for the configuration",
	},
	cli.StringFlag{
		Name:  "replicate",
		Usage: `comma separated list to enable replication of soft deletes, permanent deletes, existing objects and metadata sync. Valid options are "delete-marker","delete","existing-objects","metadata-sync" and ""'`,
	},
}

var replicateEditCmd = cli.Command{
	Name:         "edit",
	Usage:        "modify an existing server side replication configuration rule",
	Action:       mainReplicateEdit,
	OnUsageError: onUsageError,
	Before:       setGlobalsFromContext,
	Flags:        append(globalFlags, replicateEditFlags...),
	CustomHelpTemplate: `NAME:
  {{.HelpName}} - {{.Usage}}

USAGE:
<<<<<<< HEAD
  {{.HelpName}} TARGET --id=RULE-ID [FLAGS]
	   
=======
  {{.HelpName}} TARGET

>>>>>>> 88796ea6
FLAGS:
  {{range .VisibleFlags}}{{.}}
  {{end}}
EXAMPLES:
  1. Change priority of rule with rule ID "bsibgh8t874dnjst8hkg" on bucket "mybucket" for alias "myminio".
     {{.Prompt}} {{.HelpName}} myminio/mybucket --id "bsibgh8t874dnjst8hkg"  --priority 3

  2. Disable a replication configuration rule with rule ID "bsibgh8t874dnjst8hkg" on target myminio/bucket
     {{.Prompt}} {{.HelpName}} myminio/mybucket --id "bsibgh8t874dnjst8hkg" --state disable

  3. Set tags and storage class on a replication configuration with rule ID "kMYD.491" on target myminio/bucket/prefix.
     {{.Prompt}} {{.HelpName}} myminio/mybucket --id "kMYD.491" --tags "key1=value1&key2=value2" \
				  --storage-class "STANDARD" --priority 2
  4. Clear tags for replication configuration rule with ID "kMYD.491" on a target myminio/bucket.
     {{.Prompt}} {{.HelpName}} myminio/mybucket --id "kMYD.491" --tags ""

  5. Enable delete marker replication on a replication configuration rule with ID "kxYD.491" on a target myminio/bucket.
     {{.Prompt}} {{.HelpName}} myminio/mybucket --id "kxYD.491" --replicate "delete-marker"

  6. Disable delete marker and versioned delete replication on a replication configuration rule with ID "kxYD.491" on a target myminio/bucket.
     {{.Prompt}} {{.HelpName}} myminio/mybucket --id "kxYD.491" --replicate ""

  7. Enable existing object replication on a configuration rule with ID "kxYD.491" on a target myminio/bucket. Rule previously had enabled delete marker and versioned delete replication.
     {{.Prompt}} {{.HelpName}} myminio/mybucket --id "kxYD.491" --replicate "existing-objects,delete-marker,delete"
`,
}

// checkReplicateEditSyntax - validate all the passed arguments
func checkReplicateEditSyntax(ctx *cli.Context) {
	if len(ctx.Args()) != 1 {
		showCommandHelpAndExit(ctx, "edit", 1) // last argument is exit code
	}
}

type replicateEditMessage struct {
	Op     string `json:"op"`
	Status string `json:"status"`
	URL    string `json:"url"`
	ID     string `json:"id"`
}

func (l replicateEditMessage) JSON() string {
	l.Status = "success"
	jsonMessageBytes, e := json.MarshalIndent(l, "", " ")
	fatalIf(probe.NewError(e), "Unable to marshal into JSON.")
	return string(jsonMessageBytes)
}

func (l replicateEditMessage) String() string {
	if l.ID != "" {
		return console.Colorize("replicateEditMessage", "Replication configuration rule with ID `"+l.ID+"` applied to "+l.URL+".")
	}
	return console.Colorize("replicateEditMessage", "Replication configuration rule applied to "+l.URL+" successfully.")
}

func mainReplicateEdit(cliCtx *cli.Context) error {
	ctx, cancelReplicateEdit := context.WithCancel(globalContext)
	defer cancelReplicateEdit()

	console.SetColor("replicateEditMessage", color.New(color.FgGreen))

	checkReplicateEditSyntax(cliCtx)

	// Get the alias parameter from cli
	args := cliCtx.Args()
	aliasedURL := args.Get(0)
	// Create a new Client
	client, err := newClient(aliasedURL)
	fatalIf(err, "Unable to initialize connection.")
	rcfg, err := client.GetReplication(ctx)
	fatalIf(err.Trace(args...), "Unable to get replication configuration")

	if !cliCtx.IsSet("id") {
		fatalIf(errInvalidArgument(), "--id is a required flag")
	}
	var state string
	if cliCtx.IsSet("state") {
		state = strings.ToLower(cliCtx.String("state"))
		if state != "enable" && state != "disable" {
			fatalIf(err.Trace(args...), "--state can be either `enable` or `disable`")
		}
	}
	var vDeleteReplicate, dmReplicate, replicasync, existingReplState string
	if cliCtx.IsSet("replicate") {
		replSlice := strings.Split(cliCtx.String("replicate"), ",")
		vDeleteReplicate = disableStatus
		dmReplicate = disableStatus
		replicasync = disableStatus
		existingReplState = disableStatus

		for _, opt := range replSlice {
			switch strings.TrimSpace(strings.ToLower(opt)) {
			case "delete-marker":
				dmReplicate = enableStatus
			case "delete":
				vDeleteReplicate = enableStatus
			case "metadata-sync", "replica-metadata-sync":
				replicasync = enableStatus
			case "existing-objects":
				existingReplState = enableStatus
			default:
				if opt != "" {
					fatalIf(probe.NewError(fmt.Errorf("invalid value for --replicate flag %s", cliCtx.String("replicate"))), `--replicate flag takes one or more comma separated string with values "delete", "delete-marker", "metadata-sync", "existing-objects" or "" to disable these settings`)
				}
			}
		}
	}

	opts := replication.Options{
		TagString:    cliCtx.String("tags"),
		RoleArn:      cliCtx.String("arn"),
		StorageClass: cliCtx.String("storage-class"),
		RuleStatus:   state,
		ID:           cliCtx.String("id"),
		Op:           replication.SetOption,
		DestBucket:   cliCtx.String("remote-bucket"),
		IsSCSet:      cliCtx.IsSet("storage-class"),
		IsTagSet:     cliCtx.IsSet("tags"),
	}

	if cliCtx.IsSet("priority") {
		opts.Priority = strconv.Itoa(cliCtx.Int("priority"))
	}
	if cliCtx.IsSet("replicate") {
		opts.ReplicateDeletes = vDeleteReplicate
		opts.ReplicateDeleteMarkers = dmReplicate
		opts.ReplicaSync = replicasync
		opts.ExistingObjectReplicate = existingReplState
	}

	fatalIf(client.SetReplication(ctx, &rcfg, opts), "Could not modify replication rule")
	printMsg(replicateEditMessage{
		Op:  "set",
		URL: aliasedURL,
		ID:  opts.ID,
	})
	return nil
}<|MERGE_RESOLUTION|>--- conflicted
+++ resolved
@@ -73,13 +73,9 @@
   {{.HelpName}} - {{.Usage}}
 
 USAGE:
-<<<<<<< HEAD
   {{.HelpName}} TARGET --id=RULE-ID [FLAGS]
 	   
-=======
-  {{.HelpName}} TARGET
-
->>>>>>> 88796ea6
+
 FLAGS:
   {{range .VisibleFlags}}{{.}}
   {{end}}
