--- conflicted
+++ resolved
@@ -89,18 +89,13 @@
 	AddUserAgent(app, version string)
 
 	// Object Tag operations
-<<<<<<< HEAD
 	GetTags() (*tags.Tags, *probe.Error)
 	SetTags(tags string) *probe.Error
 	DeleteTags() *probe.Error
-=======
-	GetObjectTagging() (tagging.Tagging, *probe.Error)
-	SetObjectTagging(tagMap map[string]string) *probe.Error
-	DeleteObjectTagging() *probe.Error
+
 	// Bucket Lifecycle operations
 	GetBucketLifecycle() (string, *probe.Error)
 	SetBucketLifecycle(lifecycleXML string) *probe.Error
->>>>>>> 71196b10
 }
 
 // ClientContent - Content container for content metadata
