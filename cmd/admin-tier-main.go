--- conflicted
+++ resolved
@@ -33,12 +33,7 @@
 }
 
 // mainAdminTier is the handle for "mc admin tier" command.
-<<<<<<< HEAD
-func mainAdminTier(ctx *cli.Context) error {
+func mainAdminTier(_ *cli.Context) error {
 	deprecatedError("mc ilm tier")
-=======
-func mainAdminTier(_ *cli.Context) error {
-	console.Println("Please use 'mc ilm tier' instead.")
->>>>>>> 88896ae4
 	return nil
 }