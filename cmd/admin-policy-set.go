--- conflicted
+++ resolved
@@ -33,13 +33,7 @@
 	CustomHelpTemplate: `Please use 'mc admin policy attach'`,
 }
 
-<<<<<<< HEAD
-func mainAdminPolicySet(ctx *cli.Context) error {
+func mainAdminPolicySet(_ *cli.Context) error {
 	deprecatedError("mc admin policy attach")
-=======
-func mainAdminPolicySet(_ *cli.Context) error {
-	err := probe.NewError(fmt.Errorf("Please use 'mc admin policy attach'"))
-	fatal(err, "Incorrect command")
->>>>>>> 88896ae4
 	return nil
 }