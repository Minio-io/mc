// Copyright (c) 2015-2022 MinIO, Inc.
//
// This file is part of MinIO Object Storage stack
//
// This program is free software: you can redistribute it and/or modify
// it under the terms of the GNU Affero General Public License as published by
// the Free Software Foundation, either version 3 of the License, or
// (at your option) any later version.
//
// This program is distributed in the hope that it will be useful
// but WITHOUT ANY WARRANTY; without even the implied warranty of
// MERCHANTABILITY or FITNESS FOR A PARTICULAR PURPOSE.  See the
// GNU Affero General Public License for more details.
//
// You should have received a copy of the GNU Affero General Public License
// along with this program.  If not, see <http://www.gnu.org/licenses/>.

package cmd

import (
	"bytes"
	"context"
	"fmt"
	"github.com/dustin/go-humanize"
	"hash/fnv"
	"net/http"
	"path"
	"sort"
	"strings"
	"time"

	"github.com/fatih/color"
	"github.com/minio/cli"
	json "github.com/minio/colorjson"
	"github.com/minio/madmin-go/v2"
	"github.com/minio/mc/pkg/probe"
	"github.com/minio/pkg/console"
)

var adminTraceFlags = []cli.Flag{
	cli.BoolFlag{
		Name:  "verbose, v",
		Usage: "print verbose trace",
	},
	cli.BoolFlag{
		Name:  "all, a",
		Usage: "trace all call types",
	},
	cli.StringSliceFlag{
		Name:  "call",
		Usage: "trace only matching call types. See CALL TYPES below for list. (default: s3)",
<<<<<<< HEAD
	},
	cli.DurationFlag{
		Name:  "response-threshold",
		Usage: "trace calls only with response duration greater than this threshold (e.g. `5ms`)",
=======
>>>>>>> fa92cf31
	},
	cli.IntSliceFlag{
		Name:  "status-code",
		Usage: "trace only matching status code",
	},
	cli.StringSliceFlag{
		Name:  "method",
		Usage: "trace only matching HTTP method",
	},
	cli.StringSliceFlag{
		Name:  "funcname",
		Usage: "trace only matching func name",
	},
	cli.StringSliceFlag{
		Name:  "path",
		Usage: "trace only matching path",
	},
	cli.StringSliceFlag{
		Name:  "node",
		Usage: "trace only matching servers",
	},
	cli.StringSliceFlag{
		Name:  "request-header",
		Usage: "trace only matching request headers",
	},
	cli.BoolFlag{
		Name:  "errors, e",
		Usage: "trace only failed requests",
	},
	cli.BoolFlag{
		Name:  "filter-request",
		Usage: "trace calls only with request bytes greater than this threshold, use with filter-size",
	},
	cli.BoolFlag{
		Name:  "filter-response",
		Usage: "trace calls only with response bytes greater than this threshold, use with filter-size",
	},
	cli.BoolFlag{
		Name:  "response-duration",
		Usage: "trace calls only with response duration greater than this threshold (e.g. `5ms`)",
	},
	cli.StringFlag{
		Name:  "filter-size",
		Usage: "filter size, use with filter (see UNITS)",
	},
}

// traceCallTypes contains all call types and flags to apply when selected.
var traceCallTypes = map[string]func(o *madmin.ServiceTraceOpts) (help string){
	"storage":  func(o *madmin.ServiceTraceOpts) string { o.Storage = true; return "Trace Storage calls" },
	"internal": func(o *madmin.ServiceTraceOpts) string { o.Internal = true; return "Trace Internal RPC calls" },
	"s3":       func(o *madmin.ServiceTraceOpts) string { o.S3 = true; return "Trace S3 API calls" },
	"os":       func(o *madmin.ServiceTraceOpts) string { o.OS = true; return "Trace Operating System calls" },
	"healing": func(o *madmin.ServiceTraceOpts) string {
		o.Healing = true
		return "Trace Healing operations (alias: heal)"
	},
	"batch-replication": func(o *madmin.ServiceTraceOpts) string {
		o.BatchReplication = true
		return "Trace Batch Replication (alias: brep)"
	},
	"decommission": func(o *madmin.ServiceTraceOpts) string {
		o.Decommission = true
		return "Trace Decommission operations (alias: decom)"
	},
	"rebalance": func(o *madmin.ServiceTraceOpts) string {
		o.Rebalance = true
		return "Trace Server Pool Rebalancing operations"
	},
	"replication-resync": func(o *madmin.ServiceTraceOpts) string {
		o.ReplicationResync = true
		return "Trace Replication Resync operations (alias: resync)"
	},
}

// traceCallTypes contains aliases (short versions) of
var traceCallTypeAliases = map[string]func(o *madmin.ServiceTraceOpts) string{
	"heal":   traceCallTypes["healing"],
	"decom":  traceCallTypes["decommission"],
	"resync": traceCallTypes["replication-resync"],
	"brep":   traceCallTypes["batch-replication"],
}

func traceCallsHelp() string {
	var help []string
	o := madmin.ServiceTraceOpts{}
	const padkeyLen = 19
	for k, fn := range traceCallTypes {
		pad := ""
		if len(k) < padkeyLen {
			pad = strings.Repeat(" ", padkeyLen-len(k))
		}
		help = append(help, fmt.Sprintf("  %s: %s%s", k, pad, fn(&o)))
	}
	sort.Strings(help)
	return strings.Join(help, "\n")
}

// traceCallTypes contains all call types and flags to apply when selected.
var traceCallTypes = map[string]func(o *madmin.ServiceTraceOpts) (help string){
	"storage":  func(o *madmin.ServiceTraceOpts) string { o.Storage = true; return "Trace Storage calls" },
	"internal": func(o *madmin.ServiceTraceOpts) string { o.Internal = true; return "Trace Internal RPC calls" },
	"s3":       func(o *madmin.ServiceTraceOpts) string { o.S3 = true; return "Trace S3 API calls" },
	"os":       func(o *madmin.ServiceTraceOpts) string { o.OS = true; return "Trace Operating System calls" },
	"healing": func(o *madmin.ServiceTraceOpts) string {
		o.Healing = true
		return "Trace Healing operations (alias: heal)"
	},
	"batch-replication": func(o *madmin.ServiceTraceOpts) string {
		o.BatchReplication = true
		return "Trace Batch Replication (alias: brep)"
	},
	"decommission": func(o *madmin.ServiceTraceOpts) string {
		o.Decommission = true
		return "Trace Decommission operations (alias: decom)"
	},
	"rebalance": func(o *madmin.ServiceTraceOpts) string {
		o.Rebalance = true
		return "Trace Server Pool Rebalancing operations"
	},
	"replication-resync": func(o *madmin.ServiceTraceOpts) string {
		o.ReplicationResync = true
		return "Trace Replication Resync operations (alias: resync)"
	},
}

// traceCallTypes contains aliases (short versions) of
var traceCallTypeAliases = map[string]func(o *madmin.ServiceTraceOpts) string{
	"heal":   traceCallTypes["healing"],
	"decom":  traceCallTypes["decommission"],
	"resync": traceCallTypes["replication-resync"],
	"brep":   traceCallTypes["batch-replication"],
}

func traceCallsHelp() string {
	var help []string
	o := madmin.ServiceTraceOpts{}
	const padkeyLen = 19
	for k, fn := range traceCallTypes {
		pad := ""
		if len(k) < padkeyLen {
			pad = strings.Repeat(" ", padkeyLen-len(k))
		}
		help = append(help, fmt.Sprintf("  %s: %s%s", k, pad, fn(&o)))
	}
	sort.Strings(help)
	return strings.Join(help, "\n")
}

var adminTraceCmd = cli.Command{
	Name:            "trace",
	Usage:           "show http trace for MinIO server",
	Action:          mainAdminTrace,
	OnUsageError:    onUsageError,
	Before:          setGlobalsFromContext,
	Flags:           append(adminTraceFlags, globalFlags...),
	HideHelpCommand: true,
	CustomHelpTemplate: `NAME:
  {{.HelpName}} - {{.Usage}}

USAGE:
  {{.HelpName}} [FLAGS] TARGET

FLAGS:
  {{range .VisibleFlags}}{{.}}
  {{end}}

CALL TYPES:
` + traceCallsHelp() + `

<<<<<<< HEAD
=======
UNITS
  --filter-size flags use with --filter-response or --filter-request accept human-readable case-insensitive number
  suffixes such as "k", "m", "g" and "t" referring to the metric units KB,
  MB, GB and TB respectively. Adding an "i" to these prefixes, uses the IEC
  units, so that "gi" refers to "gibibyte" or "GiB". A "b" at the end is
  also accepted. Without suffixes the unit is bytes.

>>>>>>> fa92cf31
EXAMPLES:
  1. Show verbose console trace for MinIO server
     {{.Prompt}} {{.HelpName}} -v -a myminio

  2. Show trace only for failed requests for MinIO server
    {{.Prompt}} {{.HelpName}} -v -e myminio

  3. Show verbose console trace for requests with '503' status code
    {{.Prompt}} {{.HelpName}} -v --status-code 503 myminio

  4. Show console trace for a specific path
    {{.Prompt}} {{.HelpName}} --path my-bucket/my-prefix/* myminio

  5. Show console trace for requests with '404' and '503' status code
    {{.Prompt}} {{.HelpName}} --status-code 404 --status-code 503 myminio
  
  6. Show trace only for requests bytes greater than 1MB
    {{.Prompt}} {{.HelpName}} --filter-request --filter-size 1MB myminio

  7. Show trace only for response bytes greater than 1MB
    {{.Prompt}} {{.HelpName}} --filter-response --filter-size 1MB myminio
  
  8. Show trace only for requests operations duration greater than 5ms
     {{.Prompt}} {{.HelpName}} --response-duration 5ms myminio
`,
}

const traceTimeFormat = "2006-01-02T15:04:05.000"

var colors = []color.Attribute{color.FgCyan, color.FgWhite, color.FgYellow, color.FgGreen}

func checkAdminTraceSyntax(ctx *cli.Context) {
	if len(ctx.Args()) != 1 {
		showCommandHelpAndExit(ctx, 1) // last argument is exit code
	}
<<<<<<< HEAD
=======
	filterFlag := ctx.Bool("filter-request") || ctx.Bool("filter-response")
	if filterFlag && ctx.String("filter-size") == "" {
		// filter must use with filter-size flags
		showCommandHelpAndExit(ctx, 1)
	}
>>>>>>> fa92cf31

	if ctx.Bool("all") && len(ctx.StringSlice("call")) > 0 {
		fatalIf(errDummy().Trace(), "You cannot specify both --all and --call flags at the same time.")
	}
}

func printTrace(verbose bool, traceInfo madmin.ServiceTraceInfo) {
	if verbose {
		printMsg(traceMessage{ServiceTraceInfo: traceInfo})
	} else {
		printMsg(shortTrace(traceInfo))
	}
}

type matchString struct {
	val     string
	reverse bool
}

type matchOpts struct {
	statusCodes  []int
	methods      []string
	funcNames    []string
	apiPaths     []string
	nodes        []string
	reqHeaders   []matchString
	requestSize  uint64
	responseSize uint64
}

func matchTrace(opts matchOpts, traceInfo madmin.ServiceTraceInfo) bool {
	// Filter request path if passed by the user
	if len(opts.apiPaths) > 0 {
		matched := false
		for _, apiPath := range opts.apiPaths {
			if pathMatch(path.Join("/", apiPath), traceInfo.Trace.Path) {
				matched = true
				break
			}
		}
		if !matched {
			return false
		}
	}

	// Filter response status codes if passed by the user
	if len(opts.statusCodes) > 0 {
		matched := false
		for _, code := range opts.statusCodes {
			if traceInfo.Trace.HTTP != nil && traceInfo.Trace.HTTP.RespInfo.StatusCode == code {
				matched = true
				break
			}
		}
		if !matched {
			return false
		}

	}

	// Filter request method if passed by the user
	if len(opts.methods) > 0 {
		matched := false
		for _, method := range opts.methods {
			if traceInfo.Trace.HTTP != nil && traceInfo.Trace.HTTP.ReqInfo.Method == method {
				matched = true
				break
			}
		}
		if !matched {
			return false
		}

	}

	if len(opts.funcNames) > 0 {
		matched := false
		// Filter request function handler names if passed by the user.
		for _, funcName := range opts.funcNames {
			if nameMatch(funcName, traceInfo.Trace.FuncName) {
				matched = true
				break
			}
		}
		if !matched {
			return false
		}
	}

	if len(opts.nodes) > 0 {
		matched := false
		// Filter request by node if passed by the user.
		for _, node := range opts.nodes {
			if nameMatch(node, traceInfo.Trace.NodeName) {
				matched = true
				break
			}
		}
		if !matched {
			return false
		}
	}

	if len(opts.reqHeaders) > 0 && traceInfo.Trace.HTTP != nil {
		matched := false
		for _, hdr := range opts.reqHeaders {
			headerFound := false
			for traceHdr, traceVals := range traceInfo.Trace.HTTP.ReqInfo.Headers {
				for _, traceVal := range traceVals {
					if headerMatch(hdr.val, traceHdr+": "+traceVal) {
						headerFound = true
						goto exitFindingHeader
					}
				}
			}
		exitFindingHeader:
			if !hdr.reverse && headerFound || hdr.reverse && !headerFound {
				matched = true
				goto exitMatchingHeader
			}
		}
	exitMatchingHeader:
		if !matched {
			return false
		}
	}

	if opts.requestSize > 0 && traceInfo.Trace.HTTP.CallStats.InputBytes < int(opts.requestSize) {
		return false
	}

	if opts.responseSize > 0 && traceInfo.Trace.HTTP.CallStats.OutputBytes < int(opts.responseSize) {
		return false
	}

	return true
}

func matchingOpts(ctx *cli.Context) (opts matchOpts) {
	opts.statusCodes = ctx.IntSlice("status-code")
	opts.methods = ctx.StringSlice("method")
	opts.funcNames = ctx.StringSlice("funcname")
	opts.apiPaths = ctx.StringSlice("path")
	opts.nodes = ctx.StringSlice("node")
	for _, s := range ctx.StringSlice("request-header") {
		ms := matchString{}
		ms.reverse = strings.HasPrefix(s, "!")
		ms.val = strings.TrimPrefix(s, "!")
		opts.reqHeaders = append(opts.reqHeaders, ms)
	}
	var e error
	var requestSize, responseSize uint64
	if ctx.Bool("filter-request") && ctx.String("filter-size") != "" {
		requestSize, e = humanize.ParseBytes(ctx.String("filter-size"))
		fatalIf(probe.NewError(e).Trace(ctx.String("filter-size")), "Unable to parse input bytes.")
	}

	if ctx.Bool("filter-response") && ctx.String("filter-size") != "" {
		responseSize, e = humanize.ParseBytes(ctx.String("filter-size"))
		fatalIf(probe.NewError(e).Trace(ctx.String("filter-size")), "Unable to parse input bytes.")
	}
	opts.requestSize = requestSize
	opts.responseSize = responseSize
	return
}

// Calculate tracing options for command line flags
func tracingOpts(ctx *cli.Context, apis []string) (opts madmin.ServiceTraceOpts, e error) {
	opts.Threshold = ctx.Duration("response-duration")
	opts.OnlyErrors = ctx.Bool("errors")

	if ctx.Bool("all") {
		for _, fn := range traceCallTypes {
			fn(&opts)
		}
	}

	if len(apis) == 0 {
		// If api flag is not specified, then we will
		// trace only S3 requests by default.
		opts.S3 = true
		return
	}

	for _, api := range apis {
		fn, ok := traceCallTypes[api]
		if !ok {
			fn, ok = traceCallTypeAliases[api]
		}
		if !ok {
			return madmin.ServiceTraceOpts{}, fmt.Errorf("unknown call name: `%s`", api)
		}
		fn(&opts)
	}
	return
}

// mainAdminTrace - the entry function of trace command
func mainAdminTrace(ctx *cli.Context) error {
	// Check for command syntax
	checkAdminTraceSyntax(ctx)

	verbose := ctx.Bool("verbose")
	aliasedURL := ctx.Args().Get(0)

	console.SetColor("Stat", color.New(color.FgYellow))

	console.SetColor("Request", color.New(color.FgCyan))
	console.SetColor("Method", color.New(color.Bold, color.FgWhite))
	console.SetColor("Host", color.New(color.Bold, color.FgGreen))
	console.SetColor("FuncName", color.New(color.Bold, color.FgGreen))

	console.SetColor("ReqHeaderKey", color.New(color.Bold, color.FgWhite))
	console.SetColor("RespHeaderKey", color.New(color.Bold, color.FgCyan))
	console.SetColor("HeaderValue", color.New(color.FgWhite))
	console.SetColor("RespStatus", color.New(color.Bold, color.FgYellow))
	console.SetColor("ErrStatus", color.New(color.Bold, color.FgRed))

	console.SetColor("Response", color.New(color.FgGreen))
	console.SetColor("Body", color.New(color.FgYellow))
	for _, c := range colors {
		console.SetColor(fmt.Sprintf("Node%d", c), color.New(c))
	}
	// Create a new MinIO Admin Client
	client, err := newAdminClient(aliasedURL)
	if err != nil {
		fatalIf(err.Trace(aliasedURL), "Unable to initialize admin client.")
		return nil
	}

	ctxt, cancel := context.WithCancel(globalContext)
	defer cancel()

	opts, e := tracingOpts(ctx, ctx.StringSlice("call"))
	fatalIf(probe.NewError(e), "Unable to start tracing")

	mopts := matchingOpts(ctx)

	// Start listening on all trace activity.
	traceCh := client.ServiceTrace(ctxt, opts)
	for traceInfo := range traceCh {
		if traceInfo.Err != nil {
			fatalIf(probe.NewError(traceInfo.Err), "Unable to listen to http trace")
		}
		if matchTrace(mopts, traceInfo) {
			printTrace(verbose, traceInfo)
		}
	}

	return nil
}

// Short trace record
type shortTraceMsg struct {
	Status     string        `json:"status"`
	Host       string        `json:"host"`
	Time       time.Time     `json:"time"`
	Client     string        `json:"client"`
	CallStats  *callStats    `json:"callStats,omitempty"`
	Duration   time.Duration `json:"duration"`
	FuncName   string        `json:"api"`
	Path       string        `json:"path"`
	Query      string        `json:"query"`
	StatusCode int           `json:"statusCode"`
	StatusMsg  string        `json:"statusMsg"`
	Type       string        `json:"type"`
	Error      string        `json:"error"`
	trcType    madmin.TraceType
}

type traceMessage struct {
	Status string `json:"status"`
	madmin.ServiceTraceInfo
}

type requestInfo struct {
	Time     time.Time         `json:"time"`
	Proto    string            `json:"proto"`
	Method   string            `json:"method"`
	Path     string            `json:"path,omitempty"`
	RawQuery string            `json:"rawQuery,omitempty"`
	Headers  map[string]string `json:"headers,omitempty"`
	Body     string            `json:"body,omitempty"`
}

type responseInfo struct {
	Time       time.Time         `json:"time"`
	Headers    map[string]string `json:"headers,omitempty"`
	Body       string            `json:"body,omitempty"`
	StatusCode int               `json:"statusCode,omitempty"`
}

type callStats struct {
	Rx       int           `json:"rx"`
	Tx       int           `json:"tx"`
	Duration time.Duration `json:"duration"`
	Ttfb     time.Duration `json:"timeToFirstByte"`
}

type verboseTrace struct {
	Type string `json:"type"`

	NodeName     string                 `json:"host"`
	FuncName     string                 `json:"api"`
	Time         time.Time              `json:"time"`
	Duration     time.Duration          `json:"duration"`
	Path         string                 `json:"path"`
	Error        string                 `json:"error,omitempty"`
	Message      string                 `json:"message,omitempty"`
	RequestInfo  *requestInfo           `json:"request,omitempty"`
	ResponseInfo *responseInfo          `json:"response,omitempty"`
	CallStats    *callStats             `json:"callStats,omitempty"`
	HealResult   *madmin.HealResultItem `json:"healResult,omitempty"`

	trcType madmin.TraceType
}

// return a struct with minimal trace info.
func shortTrace(ti madmin.ServiceTraceInfo) shortTraceMsg {
	s := shortTraceMsg{}
	t := ti.Trace

	s.trcType = t.TraceType
	s.Type = t.TraceType.String()
	s.FuncName = t.FuncName
	s.Time = t.Time
	s.Path = t.Path
	s.Error = t.Error
	s.Host = t.NodeName
	s.Duration = t.Duration
	s.StatusMsg = t.Message

	switch t.TraceType {
	case madmin.TraceS3, madmin.TraceInternal:
		s.Query = t.HTTP.ReqInfo.RawQuery
		s.StatusCode = t.HTTP.RespInfo.StatusCode
		s.StatusMsg = http.StatusText(t.HTTP.RespInfo.StatusCode)
		s.Client = t.HTTP.ReqInfo.Client
		s.CallStats = &callStats{}
		s.CallStats.Duration = t.Duration
		s.CallStats.Rx = t.HTTP.CallStats.InputBytes
		s.CallStats.Tx = t.HTTP.CallStats.OutputBytes
	}
	return s
}

func (s shortTraceMsg) JSON() string {
	s.Status = "success"
	buf := &bytes.Buffer{}
	enc := json.NewEncoder(buf)
	enc.SetIndent("", " ")
	// Disable escaping special chars to display XML tags correctly
	enc.SetEscapeHTML(false)

	fatalIf(probe.NewError(enc.Encode(s)), "Unable to marshal into JSON.")
	return buf.String()
}

func (s shortTraceMsg) String() string {
	var hostStr string
	b := &strings.Builder{}

	if s.Host != "" {
		hostStr = colorizedNodeName(s.Host)
	}
	fmt.Fprintf(b, "%s ", s.Time.Local().Format(traceTimeFormat))

	switch s.trcType {
	case madmin.TraceS3, madmin.TraceInternal:
	default:
		if s.Error != "" {
			fmt.Fprintf(b, "[%s] %s %s %s err='%s' %2s", console.Colorize("RespStatus", strings.ToUpper(s.trcType.String())), console.Colorize("FuncName", s.FuncName),
				hostStr,
				s.Path,
				console.Colorize("ErrStatus", s.Error),
				console.Colorize("HeaderValue", s.Duration))
		} else {
			fmt.Fprintf(b, "[%s] %s %s %s %2s", console.Colorize("RespStatus", strings.ToUpper(s.trcType.String())), console.Colorize("FuncName", s.FuncName),
				hostStr,
				s.Path,
				console.Colorize("HeaderValue", s.Duration))
		}
		return b.String()
	}

	statusStr := fmt.Sprintf("%d %s", s.StatusCode, s.StatusMsg)
	if s.StatusCode >= http.StatusBadRequest {
		statusStr = console.Colorize("ErrStatus", statusStr)
	} else {
		statusStr = console.Colorize("RespStatus", statusStr)
	}

	fmt.Fprintf(b, "[%s] %s ", statusStr, console.Colorize("FuncName", s.FuncName))
	fmt.Fprintf(b, "%s%s", hostStr, s.Path)

	if s.Query != "" {
		fmt.Fprintf(b, "?%s ", s.Query)
	}
	fmt.Fprintf(b, " %s ", s.Client)

	spaces := 15 - len(s.Client)
	fmt.Fprintf(b, "%*s", spaces, " ")
	fmt.Fprint(b, console.Colorize("HeaderValue", fmt.Sprintf("  %2s", s.CallStats.Duration.Round(time.Microsecond))))
	spaces = 12 - len(fmt.Sprintf("%2s", s.CallStats.Duration.Round(time.Microsecond)))
	fmt.Fprintf(b, "%*s", spaces, " ")
	fmt.Fprint(b, console.Colorize("Stat", " ↑ "))
	fmt.Fprint(b, console.Colorize("HeaderValue", humanize.IBytes(uint64(s.CallStats.Rx))))
	fmt.Fprint(b, console.Colorize("Stat", " ↓ "))
	fmt.Fprint(b, console.Colorize("HeaderValue", humanize.IBytes(uint64(s.CallStats.Tx))))

	return b.String()
}

// colorize node name
func colorizedNodeName(nodeName string) string {
	nodeHash := fnv.New32a()
	nodeHash.Write([]byte(nodeName))
	nHashSum := nodeHash.Sum32()
	idx := nHashSum % uint32(len(colors))
	return console.Colorize(fmt.Sprintf("Node%d", colors[idx]), nodeName)
}

func (t traceMessage) JSON() string {
	trc := verboseTrace{
		trcType:    t.Trace.TraceType,
		Type:       t.Trace.TraceType.String(),
		NodeName:   t.Trace.NodeName,
		FuncName:   t.Trace.FuncName,
		Time:       t.Trace.Time,
		Duration:   t.Trace.Duration,
		Path:       t.Trace.Path,
		Error:      t.Trace.Error,
		HealResult: t.Trace.HealResult,
		Message:    t.Trace.Message,
	}

	if t.Trace.HTTP != nil {
		rq := t.Trace.HTTP.ReqInfo
		rs := t.Trace.HTTP.RespInfo

		var (
			rqHdrs  = make(map[string]string)
			rspHdrs = make(map[string]string)
		)
		for k, v := range rq.Headers {
			rqHdrs[k] = strings.Join(v, " ")
		}
		for k, v := range rs.Headers {
			rspHdrs[k] = strings.Join(v, " ")
		}

		trc.RequestInfo = &requestInfo{
			Time:     rq.Time,
			Proto:    rq.Proto,
			Method:   rq.Method,
			Path:     rq.Path,
			RawQuery: rq.RawQuery,
			Body:     string(rq.Body),
			Headers:  rqHdrs,
		}
		trc.ResponseInfo = &responseInfo{
			Time:       rs.Time,
			Body:       string(rs.Body),
			Headers:    rspHdrs,
			StatusCode: rs.StatusCode,
		}
		trc.CallStats = &callStats{
			Duration: t.Trace.Duration,
			Rx:       t.Trace.HTTP.CallStats.InputBytes,
			Tx:       t.Trace.HTTP.CallStats.OutputBytes,
			Ttfb:     t.Trace.HTTP.CallStats.TimeToFirstByte,
		}
	}
	buf := &bytes.Buffer{}
	enc := json.NewEncoder(buf)
	enc.SetIndent("", " ")
	// Disable escaping special chars to display XML tags correctly
	enc.SetEscapeHTML(false)
	fatalIf(probe.NewError(enc.Encode(trc)), "Unable to marshal into JSON.")

	// strip off extra newline added by json encoder
	return strings.TrimSuffix(buf.String(), "\n")
}

func (t traceMessage) String() string {
	var nodeNameStr string
	b := &strings.Builder{}

	trc := t.Trace
	if trc.NodeName != "" {
		nodeNameStr = fmt.Sprintf("%s ", colorizedNodeName(trc.NodeName))
	}

	switch trc.TraceType {
	case madmin.TraceS3, madmin.TraceInternal:
		if trc.HTTP == nil {
			return ""
		}
	default:
		if trc.Error != "" {
			fmt.Fprintf(b, "%s %s [%s] %s err='%s' %s", nodeNameStr, console.Colorize("Request", fmt.Sprintf("[%s %s]", strings.ToUpper(trc.TraceType.String()), trc.FuncName)), trc.Time.Local().Format(traceTimeFormat), trc.Path, console.Colorize("ErrStatus", trc.Error), trc.Duration)
		} else {
			fmt.Fprintf(b, "%s %s [%s] %s %s", nodeNameStr, console.Colorize("Request", fmt.Sprintf("[%s %s]", strings.ToUpper(trc.TraceType.String()), trc.FuncName)), trc.Time.Local().Format(traceTimeFormat), trc.Path, trc.Duration)
		}
		return b.String()
	}

	ri := trc.HTTP.ReqInfo
	rs := trc.HTTP.RespInfo
	fmt.Fprintf(b, "%s%s", nodeNameStr, console.Colorize("Request", fmt.Sprintf("[REQUEST %s] ", trc.FuncName)))
	fmt.Fprintf(b, "[%s] %s\n", ri.Time.Local().Format(traceTimeFormat), console.Colorize("Host", fmt.Sprintf("[Client IP: %s]", ri.Client)))
	fmt.Fprintf(b, "%s%s", nodeNameStr, console.Colorize("Method", fmt.Sprintf("%s %s", ri.Method, ri.Path)))
	if ri.RawQuery != "" {
		fmt.Fprintf(b, "?%s", ri.RawQuery)
	}
	fmt.Fprint(b, "\n")
	fmt.Fprintf(b, "%s%s", nodeNameStr, console.Colorize("Method", fmt.Sprintf("Proto: %s\n", ri.Proto)))
	host, ok := ri.Headers["Host"]
	if ok {
		delete(ri.Headers, "Host")
	}
	hostStr := strings.Join(host, "")
	fmt.Fprintf(b, "%s%s", nodeNameStr, console.Colorize("Host", fmt.Sprintf("Host: %s\n", hostStr)))
	for k, v := range ri.Headers {
		fmt.Fprintf(b, "%s%s", nodeNameStr, console.Colorize("ReqHeaderKey",
			fmt.Sprintf("%s: ", k))+console.Colorize("HeaderValue", fmt.Sprintf("%s\n", strings.Join(v, ""))))
	}

	fmt.Fprintf(b, "%s%s", nodeNameStr, console.Colorize("Body", fmt.Sprintf("%s\n", string(ri.Body))))
	fmt.Fprintf(b, "%s%s", nodeNameStr, console.Colorize("Response", "[RESPONSE] "))
	fmt.Fprintf(b, "[%s] ", rs.Time.Local().Format(traceTimeFormat))
	fmt.Fprint(b, console.Colorize("Stat", fmt.Sprintf("[ Duration %2s  ↑ %s  ↓ %s ]\n", trc.Duration.Round(time.Microsecond), humanize.IBytes(uint64(trc.HTTP.CallStats.InputBytes)), humanize.IBytes(uint64(trc.HTTP.CallStats.OutputBytes)))))

	statusStr := console.Colorize("RespStatus", fmt.Sprintf("%d %s", rs.StatusCode, http.StatusText(rs.StatusCode)))
	if rs.StatusCode != http.StatusOK {
		statusStr = console.Colorize("ErrStatus", fmt.Sprintf("%d %s", rs.StatusCode, http.StatusText(rs.StatusCode)))
	}
	fmt.Fprintf(b, "%s%s\n", nodeNameStr, statusStr)

	for k, v := range rs.Headers {
		fmt.Fprintf(b, "%s%s", nodeNameStr, console.Colorize("RespHeaderKey",
			fmt.Sprintf("%s: ", k))+console.Colorize("HeaderValue", fmt.Sprintf("%s\n", strings.Join(v, ","))))
	}
	fmt.Fprintf(b, "%s%s\n", nodeNameStr, console.Colorize("Body", string(rs.Body)))
	fmt.Fprint(b, nodeNameStr)
	return b.String()
}<|MERGE_RESOLUTION|>--- conflicted
+++ resolved
@@ -49,13 +49,6 @@
 	cli.StringSliceFlag{
 		Name:  "call",
 		Usage: "trace only matching call types. See CALL TYPES below for list. (default: s3)",
-<<<<<<< HEAD
-	},
-	cli.DurationFlag{
-		Name:  "response-threshold",
-		Usage: "trace calls only with response duration greater than this threshold (e.g. `5ms`)",
-=======
->>>>>>> fa92cf31
 	},
 	cli.IntSliceFlag{
 		Name:  "status-code",
@@ -101,57 +94,6 @@
 		Name:  "filter-size",
 		Usage: "filter size, use with filter (see UNITS)",
 	},
-}
-
-// traceCallTypes contains all call types and flags to apply when selected.
-var traceCallTypes = map[string]func(o *madmin.ServiceTraceOpts) (help string){
-	"storage":  func(o *madmin.ServiceTraceOpts) string { o.Storage = true; return "Trace Storage calls" },
-	"internal": func(o *madmin.ServiceTraceOpts) string { o.Internal = true; return "Trace Internal RPC calls" },
-	"s3":       func(o *madmin.ServiceTraceOpts) string { o.S3 = true; return "Trace S3 API calls" },
-	"os":       func(o *madmin.ServiceTraceOpts) string { o.OS = true; return "Trace Operating System calls" },
-	"healing": func(o *madmin.ServiceTraceOpts) string {
-		o.Healing = true
-		return "Trace Healing operations (alias: heal)"
-	},
-	"batch-replication": func(o *madmin.ServiceTraceOpts) string {
-		o.BatchReplication = true
-		return "Trace Batch Replication (alias: brep)"
-	},
-	"decommission": func(o *madmin.ServiceTraceOpts) string {
-		o.Decommission = true
-		return "Trace Decommission operations (alias: decom)"
-	},
-	"rebalance": func(o *madmin.ServiceTraceOpts) string {
-		o.Rebalance = true
-		return "Trace Server Pool Rebalancing operations"
-	},
-	"replication-resync": func(o *madmin.ServiceTraceOpts) string {
-		o.ReplicationResync = true
-		return "Trace Replication Resync operations (alias: resync)"
-	},
-}
-
-// traceCallTypes contains aliases (short versions) of
-var traceCallTypeAliases = map[string]func(o *madmin.ServiceTraceOpts) string{
-	"heal":   traceCallTypes["healing"],
-	"decom":  traceCallTypes["decommission"],
-	"resync": traceCallTypes["replication-resync"],
-	"brep":   traceCallTypes["batch-replication"],
-}
-
-func traceCallsHelp() string {
-	var help []string
-	o := madmin.ServiceTraceOpts{}
-	const padkeyLen = 19
-	for k, fn := range traceCallTypes {
-		pad := ""
-		if len(k) < padkeyLen {
-			pad = strings.Repeat(" ", padkeyLen-len(k))
-		}
-		help = append(help, fmt.Sprintf("  %s: %s%s", k, pad, fn(&o)))
-	}
-	sort.Strings(help)
-	return strings.Join(help, "\n")
 }
 
 // traceCallTypes contains all call types and flags to apply when selected.
@@ -226,8 +168,6 @@
 CALL TYPES:
 ` + traceCallsHelp() + `
 
-<<<<<<< HEAD
-=======
 UNITS
   --filter-size flags use with --filter-response or --filter-request accept human-readable case-insensitive number
   suffixes such as "k", "m", "g" and "t" referring to the metric units KB,
@@ -235,7 +175,6 @@
   units, so that "gi" refers to "gibibyte" or "GiB". A "b" at the end is
   also accepted. Without suffixes the unit is bytes.
 
->>>>>>> fa92cf31
 EXAMPLES:
   1. Show verbose console trace for MinIO server
      {{.Prompt}} {{.HelpName}} -v -a myminio
@@ -271,14 +210,11 @@
 	if len(ctx.Args()) != 1 {
 		showCommandHelpAndExit(ctx, 1) // last argument is exit code
 	}
-<<<<<<< HEAD
-=======
 	filterFlag := ctx.Bool("filter-request") || ctx.Bool("filter-response")
 	if filterFlag && ctx.String("filter-size") == "" {
 		// filter must use with filter-size flags
 		showCommandHelpAndExit(ctx, 1)
 	}
->>>>>>> fa92cf31
 
 	if ctx.Bool("all") && len(ctx.StringSlice("call")) > 0 {
 		fatalIf(errDummy().Trace(), "You cannot specify both --all and --call flags at the same time.")
