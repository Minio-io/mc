--- conflicted
+++ resolved
@@ -31,12 +31,7 @@
 	CustomHelpTemplate: "Please use 'mc support register'",
 }
 
-<<<<<<< HEAD
-func mainAdminRegister(ctx *cli.Context) error {
+func mainAdminRegister(_ *cli.Context) error {
 	deprecatedError("mc support register")
-=======
-func mainAdminRegister(_ *cli.Context) error {
-	console.Infoln("Please use 'mc support register'")
->>>>>>> 88896ae4
 	return nil
 }