name: VulnCheck
on:
  pull_request:
    branches:
      - master
  push:
    branches:
      - master
jobs:
  vulncheck:
    name: Analysis
    runs-on: ubuntu-latest
    steps:
      - name: Check out code into the Go module directory
        uses: actions/checkout@v4
      - name: Set up Go
        uses: actions/setup-go@v5
        with:
<<<<<<< HEAD
          go-version: 1.21.10
=======
          go-version: 1.22.3
>>>>>>> fdb36acb
          check-latest: true
      - name: Get official govulncheck
        run: go install golang.org/x/vuln/cmd/govulncheck@latest
        shell: bash
      - name: Run govulncheck
        run: govulncheck ./...
        shell: bash<|MERGE_RESOLUTION|>--- conflicted
+++ resolved
@@ -16,11 +16,7 @@
       - name: Set up Go
         uses: actions/setup-go@v5
         with:
-<<<<<<< HEAD
-          go-version: 1.21.10
-=======
           go-version: 1.22.3
->>>>>>> fdb36acb
           check-latest: true
       - name: Get official govulncheck
         run: go install golang.org/x/vuln/cmd/govulncheck@latest
