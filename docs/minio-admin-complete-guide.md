# MinIO Admin Complete Guide [![Slack](https://slack.min.io/slack?type=svg)](https://slack.min.io)

MinIO Client (mc) provides `admin` sub-command to perform administrative tasks on your MinIO deployments.

```
service              restart and stop all MinIO servers
update               update all MinIO servers
info                 display MinIO server information
user                 manage users
group                manage groups
policy               manage policies defined in the MinIO server
replicate            manage MinIO site replication
idp                  manage MinIO IDentity Provider server configuration
config               manage MinIO server configuration
decommission, decom  manage MinIO server pool decommissioning
heal                 heal bucket(s) and object(s) on MinIO server
prometheus           manages prometheus config
kms                  perform KMS management operations
bucket               manage buckets defined in the MinIO server
tier                 manage remote tier targets for ILM transition
scanner              provide MinIO scanner info
top                  provide top like statistics for MinIO
trace                show http trace for MinIO server
cluster              manage MinIO cluster metadata
rebalance            Manage MinIO rebalance
logs                 show MinIO logs
```

## 1.  Download MinIO Client
### Docker Stable
```
docker pull minio/mc
docker run minio/mc admin info play
```

### Docker Edge
```
docker pull minio/mc:edge
docker run minio/mc:edge admin info server play
```

### Homebrew (macOS)
Install mc packages using [Homebrew](http://brew.sh/)

```
brew install minio/stable/mc
mc --help
```

### Binary Download (GNU/Linux)
| Platform | Architecture | URL |
| ---------- | -------- |------|
|GNU/Linux|64-bit Intel|https://dl.min.io/client/mc/release/linux-amd64/mc |
||64-bit PPC|https://dl.min.io/client/mc/release/linux-ppc64le/mc |

```
chmod +x mc
./mc --help
```

### Binary Download (Microsoft Windows)
| Platform | Architecture | URL |
| ---------- | -------- |------|
|Microsoft Windows|64-bit Intel|https://dl.min.io/client/mc/release/windows-amd64/mc.exe |

```
mc.exe --help
```

### Install from Source
Source installation is intended only for developers and advanced users. `mc update` command does not support update notifications for source based installations. Please download official releases from https://min.io/download/#minio-client.

If you do not have a working Golang environment, please follow [How to install Golang](https://golang.org/doc/install).

```
go get -d github.com/minio/mc
cd ${GOPATH}/src/github.com/minio/mc
make
```

## 2. Run MinIO Client

### GNU/Linux

```
chmod +x mc
./mc --help
```

### macOS

```
chmod 755 mc
./mc --help
```

### Microsoft Windows

```
mc.exe --help
```

## 3. Add a MinIO Storage Service
MinIO server displays URL, access and secret keys.

#### Usage

```
mc alias set <ALIAS> <YOUR-MINIO-ENDPOINT> [YOUR-ACCESS-KEY] [YOUR-SECRET-KEY]
```

Keys must be supplied by argument or standard input.

<ALIAS> is simply a short name to your MinIO service. MinIO end-point, access and secret keys are supplied by your MinIO service. Admin API uses "S3v4" signature and cannot be changed.

### Examples

1. Keys by argument

   ```
   mc alias set minio http://192.168.1.51:9000 BKIKJAA5BMMU2RHO6IBB V7f1CwQqAcwo80UEIJEjc5gVQUSSx5ohQ9GSrr12
   ```

2. Keys by prompt

   ```
   mc alias set minio http://192.168.1.51:9000
   Enter Access Key: BKIKJAA5BMMU2RHO6IBB
   Enter Secret Key: V7f1CwQqAcwo80UEIJEjc5gVQUSSx5ohQ9GSrr12
   ```

2. Keys by pipe

   ```
   echo -e "BKIKJAA5BMMU2RHO6IBB\nV7f1CwQqAcwo80UEIJEjc5gVQUSSx5ohQ9GSrr12" | \
       mc alias set minio http://192.168.1.51:9000
   ```

## 4. Test Your Setup

*Example:*

Get MinIO server information for the configured alias `minio`

```
mc admin info minio
●  min.minio.io
   Uptime: 11 hours
   Version: 2020-01-17T22:08:02Z
   Network: 1/1 OK
   Drives: 4/4 OK

2.1 GiB Used, 158 Buckets, 12,092 Objects
4 drives online, 0 drives offline
```

## 5. Everyday Use
You may add shell aliases for info, healing.

```
alias minfo='mc admin info'
```

## 6. Global Options

### Option [--debug]
Debug option enables debug output to console.

*Example: Display verbose debug output for `info` command.*

```
mc: <DEBUG> GET /minio/admin/v2/info HTTP/1.1
Host: play.minio.io
User-Agent: MinIO (linux; amd64) madmin-go/0.0.1 mc/DEVELOPMENT.GOGET
Authorization: AWS4-HMAC-SHA256 Credential=**REDACTED**/20200120//s3/aws4_request, SignedHeaders=host;x-amz-content-sha256;x-amz-date, Signature=**REDACTED**
X-Amz-Content-Sha256: e3b0c44298fc1c149afbf4c8996fb92427ae41e4649b934ca495991b7852b855
X-Amz-Date: 20200120T185844Z
Accept-Encoding: gzip

mc: <DEBUG> HTTP/1.1 200 OK
Content-Length: 1105
Accept-Ranges: bytes
Connection: keep-alive
Content-Security-Policy: block-all-mixed-content
Content-Type: application/json
Date: Mon, 20 Jan 2020 18:58:44 GMT
Server: nginx/1.10.3 (Ubuntu)
Vary: Origin
X-Amz-Bucket-Region: us-east-1
X-Amz-Request-Id: 15EBAD6087210B2A
X-Xss-Protection: 1; mode=block

mc: <DEBUG> Response Time:  381.860854ms

●  play.minio.io
   Uptime: 11 hours
   Version: 2020-01-17T22:08:02Z
   Network: 1/1 OK
   Drives: 4/4 OK

2.1 GiB Used, 158 Buckets, 12,092 Objects
4 drives online, 0 drives offline
```

### Option [--json]
JSON option enables parseable output in [JSON lines](http://jsonlines.org/) format.

*Example: MinIO server information.*

```
mc admin --json info play
{
    "status": "success",
    "info": {
        "mode": "online",
        "region": "us-east-1",
        "deploymentID": "728e91fd-ed0c-4500-b13d-d143561518bf",
        "buckets": {
            "count": 158
        },
        "objects": {
            "count": 12092
        },
        "usage": {
            "size": 2249526349
        },
        "services": {
            "vault": {
                "status": "KMS configured using master key"
            },
            "ldap": {}
        },
        "backend": {
            "backendType": "Erasure",
            "onlineDisks": 4,
            "rrSCParity": 2,
            "standardSCParity": 2
        },
        "servers": [
            {
                "state": "ok",
                "endpoint": "play.minio.io",
                "uptime": 41216,
                "version": "2020-01-17T22:08:02Z",
                "commitID": "b0b25d558e25608e3a604888a0a43e58e8301dfb",
                "network": {
                    "play.minio.io": "online"
                },
                "disks": [
                    {
                        "path": "/home/play/data1",
                        "state": "ok",
                        "uuid": "c1f8dbf8-39c8-46cd-bab6-2c87d18db06a",
                        "totalspace": 8378122240,
                        "usedspace": 1410588672
                    },
                    {
                        "path": "/home/play/data2",
                        "state": "ok",
                        "uuid": "9616d28f-5f4d-47f4-9c6d-4deb0da07cad",
                        "totalspace": 8378122240,
                        "usedspace": 1410588672
                    },
                    {
                        "path": "/home/play/data3",
                        "state": "ok",
                        "uuid": "4c822d68-4d9a-4fa3-aabb-5bf5a58e5848",
                        "totalspace": 8378122240,
                        "usedspace": 1410588672
                    },
                    {
                        "path": "/home/play/data4",
                        "state": "ok",
                        "uuid": "95b5a33c-193b-4a11-b13a-a99bc1483182",
                        "totalspace": 8378122240,
                        "usedspace": 1410588672
                    }
                ]
            }
        ]
    }
}
```

### Option [--no-color]
This option disables the color theme. It is useful for dumb terminals.

### Option [--quiet]
Quiet option suppress chatty console output.

### Option [--config-dir]
Use this option to set a custom config path.

### Option [ --insecure]
Skip SSL certificate verification.

### Option [--version]
Display the current version of `mc` installed

*Example: Print version of mc.*

```
mc --version
mc version RELEASE.2020-04-25T00-43-23Z
```

## 7. Commands

<<<<<<< HEAD
| Commands                                                                                                                                                       |
|:---------------------------------------------------------------------------------------------------------------------------------------------------------------|
| [**service** - restart and stop all MinIO servers](https://min.io/docs/minio/linux/reference/minio-mc-admin/mc-admin-service.html)                             |
| [**update** - updates all MinIO servers](https://min.io/docs/minio/linux/reference/minio-mc-admin/mc-admin-update.html)                                        |
| [**info** - display MinIO server information](https://min.io/docs/minio/linux/reference/minio-mc-admin/mc-admin-info.html)                                     |
| [**user** - manage users](https://min.io/docs/minio/linux/reference/minio-mc-admin/mc-admin-user.html)                                                         |
| [**group** - manage groups](https://min.io/docs/minio/linux/reference/minio-mc-admin/mc-admin-group.html)                                                      |
| [**policy** - manage canned policies](https://min.io/docs/minio/linux/reference/minio-mc-admin/mc-admin-policy.html)                                           |
| [**replicate** - manage MinIO site replication](https://min.io/docs/minio/linux/reference/minio-mc-admin/mc-admin-replicate.html)                              |
| [**idp** - manage MinIO IDentity Provider server configuration](https://min.io/docs/minio/linux/reference/minio-mc-admin/mc-admin-idp-ldap.html)               |
| [**config** - manage server configuration file](https://min.io/docs/minio/linux/reference/minio-mc-admin/mc-admin-config.html)                                 |
| [**decommission, decom** - manage MinIO server pool decommissioning](https://min.io/docs/minio/linux/reference/minio-mc-admin/mc-admin-decommission.html)      |
| [**heal** - heal bucket(s) and object(s) on MinIO server](https://min.io/docs/minio/linux/reference/minio-mc-admin/mc-admin-heal.html)                         |
| [**prometheus** - manages prometheus config settings](https://min.io/docs/minio/linux/reference/minio-mc-admin/mc-admin-prometheus.html)                       |
| [**kms** - perform KMS management operations](https://min.io/docs/minio/linux/reference/minio-mc-admin/mc-admin-kms-key.html)                                  |
| [**bucket** - manages buckets defined in the MinIO server](https://min.io/docs/minio/linux/reference/minio-mc-admin/mc-admin-bucket-remote.html)               |
| [**scanner** - provide MinIO scanner info](https://min.io/docs/minio/linux/reference/minio-mc-admin/mc-admin-trace.html)                                       |
| [**top** - provide top like statistics for MinIO](https://min.io/docs/minio/linux/reference/minio-mc-admin/mc-admin-top.html)                                  |
| [**trace** - show http trace for MinIO server](https://min.io/docs/minio/linux/reference/minio-mc-admin/mc-admin-trace.html)                                   |
| [**logs** - show MinIO logs](https://min.io/docs/minio/linux/reference/minio-mc-admin/mc-admin-logs.html)                                                      |
| [**cluster** - manage MinIO cluster metadata](#cluster)                                                                                                        |
| [**rebalance** - Manage MinIO rebalance](https://min.io/docs/minio/linux/reference/minio-mc-admin/mc-admin-rebalance.html)                                     |

<a name="cluster"></a>
### Command `cluster` - Manage MinIO cluster metadata
`cluster` manage MinIO cluster metadata.

```
NAME:
  mc admin cluster - manage MinIO cluster metadata
=======
| Commands                                                                           |
|:-----------------------------------------------------------------------------------|
| [**service** - restart and stop all MinIO servers](#service)                       |
| [**update** - updates all MinIO servers](#update)                                  |
| [**info** - display MinIO server information](#info)                               |
| [**user** - manage users](#user)                                                   |
| [**group** - manage groups](#group)                                                |
| [**policy** - manage canned policies](#policy)                                     |
| [**replicate** - manage MinIO site replication](#replicate)                        |
| [**idp** - manage MinIO IDentity Provider server configuration](#idp)              |
| [**config** - manage server configuration file](#config)                           |
| [**decommission, decom** - manage MinIO server pool decommissioning](#config)      |
| [**heal** - heal bucket(s) and object(s) on MinIO server](#heal)                   |
| [**prometheus** - manages prometheus config settings](#prometheus)                 |
| [**kms** - perform KMS management operations](#kms)                                |
| [**bucket** - manages buckets defined in the MinIO server](#bucket)                |
| [**scanner** - provide MinIO scanner info](#scanner)                               |
| [**top** - provide top like statistics for MinIO](#top)                            |
| [**trace** - show http trace for MinIO server](#trace)                             |
| [**logs** - show MinIO logs](#logs)                                                |
| [**cluster** - manage MinIO cluster metadata](#cluster)                            |
| [**rebalance** - Manage MinIO rebalance](#rebalance)                               |

<a name="update"></a>
### Command `update` - updates all MinIO servers
`update` command provides a way to update all MinIO servers in a cluster. You can also use a private mirror server with `update` command to update your MinIO cluster. This is useful in cases where MinIO is running in an environment that doesn't have Internet access.

*Example: Update all MinIO servers.*
```
mc admin update play
Server `play` updated successfully from RELEASE.2019-08-14T20-49-49Z to RELEASE.2019-08-21T19-59-10Z
```

#### Steps to update MinIO using a private mirror
For using `update` command with private mirror server, you need to mirror the directory structure on `https://dl.minio.io/server/minio/release/linux-amd64/` on your private mirror server and then provide:

```
mc admin update myminio https://myfavorite-mirror.com/minio-server/linux-amd64/minio.sha256sum
Server `myminio` updated successfully from RELEASE.2019-08-14T20-49-49Z to RELEASE.2019-08-21T19-59-10Z
```

> NOTE:
> - An alias pointing to a distributed setup this command will automatically update all MinIO servers in the cluster.
> - `update` is a disruptive operation for your MinIO service, any on-going API operations will be forcibly canceled. So, it should be used only when you are planning MinIO upgrades for your deployment.
> - It is recommended to perform a restart after `update` successfully completes.

<a name="service"></a>
### Command `service` - restart and stop all MinIO servers
`service` command provides a way to restart and stop all MinIO servers.

> NOTE:
> - An alias pointing to a distributed setup this command will automatically execute the same actions across all servers.
> - `restart` and `stop` sub-commands are disruptive operations for your MinIO service, any on-going API operations will be forcibly canceled. So, it should be used only under administrative circumstances. Please use it with caution.

```
NAME:
  mc admin service - restart and stop all MinIO servers

FLAGS:
  --help, -h                    show help
  
COMMANDS:
  restart  restart a MinIO cluster
  stop     stop a MinIO cluster
  unfreeze unfreeze S3 API calls on MinIO cluster
```

*Example: Restart all MinIO servers.*
```
mc admin service restart play
Restarted `play` successfully.
```

<a name="info"></a>
### Command `info` - Display MinIO server information
`info` command displays server information of one or many MinIO servers (under distributed cluster)

```
NAME:
  mc admin info - display MinIO server information

FLAGS:
  --help, -h                    show help
```

*Example: Display MinIO server information.*

```
mc admin info play
●  play.minio.io
   Uptime: 11 hours
   Version: 2020-01-17T22:08:02Z
   Network: 1/1 OK
   Drives: 4/4 OK

2.1 GiB Used, 158 Buckets, 12,092 Objects
4 drives online, 0 drives offline
```

<a name="policy"></a>
### Command `policy` - Manage canned policies
`policy` command to add, remove, list policies, get info on a policy and to set a policy for a user on MinIO server.

```
NAME:
  mc admin policy - manage policies defined in the MinIO server

FLAGS:
  --help, -h                    show help

COMMANDS:
  create    create a new IAM policy
  remove    remove an IAM policy
  list      list all IAM policies
  info      show info on an IAM policy
  attach    attach an IAM policy to a user or group
  detach    detach an IAM policy from a user or group
  entities  list policy association entities
```

*Example: List all canned policies on MinIO.*
```
mc admin policy list myminio/
diagnostics
readonly
readwrite
writeonly
```


*Example: Add a new policy 'listbucketsonly' on MinIO, with policy from /tmp/listbucketsonly.json.*
*When this policy is applied on a user, that user can only list the top layer buckets, but nothing else, no prefixes, no objects.*

*First create the json file, /tmp/listbucketsonly.json, with the following information.*
```
{
  "Version": "2012-10-17",
  "Statement": [
    {
      "Effect": "Allow",
      "Action": [
        "s3:ListAllMyBuckets"
      ],
      "Resource": [
        "arn:aws:s3:::*"
      ]
    }
  ]
}
```

*Add the policy as 'listbucketsonly' to the policy database*
```
mc admin policy create myminio/ listbucketsonly /tmp/listbucketsonly.json
Added policy `listbucketsonly` successfully.
```

*Example: Remove policy 'listbucketsonly' on MinIO.*

```
mc admin policy remove myminio/ listbucketsonly
Removed policy `listbucketsonly` successfully.
```

*Example: Show info on a canned policy, 'writeonly'*

```
mc admin policy info myminio/ writeonly
{"Version":"2012-10-17","Statement":[{"Effect":"Allow","Action":["s3:PutObject"],"Resource":["arn:aws:s3:::*"]}]}
```

*Example: Attach the canned policy.'writeonly' on a user or group*

```
mc admin policy attach myminio/ writeonly user=someuser
Policy `writeonly` successfully attached to user `someuser`
```

*Example: Detach the canned policy.'writeonly' on a user or group*

```
mc admin policy detach myminio/ writeonly group=somegroup
Policy `writeonly` successfully detached from group `somegroup`
```

<a name="user"></a>
### Command `user` - Manage users
`user` command to add, remove, enable, disable, list users on MinIO server.

```
NAME:
  mc admin user - manage users

FLAGS:
  --help, -h                    show help

COMMANDS:
  add      add a new user
  disable  disable user
  enable   enable user
  remove   remove user
  list     list all users
  info     display info of a user
  policy   export user policies in JSON format
  svcacct  manage service accounts
  sts      manage STS accounts
```

*Example: Add a new user 'newuser' on MinIO.*

```
mc admin user add myminio/ newuser newuser123
```

*Example: Add a new user 'newuser' on MinIO, using standard input.*

```
mc admin user add myminio/
Enter Access Key: newuser
Enter Secret Key: newuser123
```

*Example: Disable a user 'newuser' on MinIO.*

```
mc admin user disable myminio/ newuser
```

*Example: Enable a user 'newuser' on MinIO.*

```
mc admin user enable myminio/ newuser
```

*Example: Remove user 'newuser' on MinIO.*

```
mc admin user remove myminio/ newuser
```

*Example: List all users on MinIO.*

```
mc admin user list --json myminio/
{"status":"success","accessKey":"newuser","userStatus":"enabled"}
```

*Example: Display info of a user*

```
mc admin user info myminio someuser
```

<a name="replicate"></a>
### Command `replicate` - manage MinIO site replication
`replicate` command to add, update, rm sites for replication.

```
NAME:
  mc admin replicate - manage MinIO site replication

FLAGS:
  --help, -h                    show help

COMMANDS:
  add     add one or more sites for replication
  update  modify endpoint of site participating in site replication
  rm      remove one or more sites from site replication
  info    get site replication information
  status  display site replication status
  resync  resync content to site
```

*Example: Add a site for cluster-level replication.*

```
mc admin replicate add minio1 minio2
```

*Example: Edit a site endpoint participating in cluster-level replication.*

```
mc admin replicate update myminio --deployment-id c1758167-4426-454f-9aae-5c3dfdf6df64 --endpoint https://minio2:9000
```

*Example: Remove site replication for all sites.*

```
mc admin replicate rm minio2 --all --force
```

*Example: Remove site replication for site with site names alpha, baker from active cluster minio2.*

```
mc admin replicate rm minio2 alpha baker --force
```

*Example: Get Site Replication information.*

```
mc admin replicate info minio1
```

*Example: Display overall site replication status.*

```
mc admin replicate status minio1
```

*Example: Resync bucket data from minio1 to minio2.*

```
mc admin replicate resync start minio1 minio2
```

*Example: Display status of resync from minio1 to minio2.*

```
mc admin replicate resync status minio1 minio2
```

*Example: Cancel ongoing resync of bucket data from minio1 to minio2.*

```
mc admin replicate resync cancel minio1 minio2
```


<a name="idp"></a>
### Command `idp` - manage MinIO IDentity Provider server configuration
`idp` command to add, update, remove, list, enable, disable OpenID or Ldap IDP server configuration.

```
NAME:
  mc admin idp - manage MinIO IDentity Provider server configuration

FLAGS:
  --help, -h                    show help

COMMANDS:
  openid  manage OpenID IDP server configuration
  ldap    manage Ldap IDP server configuration
```

*Example: Create OpenID IDP configuration named "dex_test".*

```
mc admin idp openid add play/ dex_test \
client_id=minio-client-app \
client_secret=minio-client-app-secret \
config_url="http://localhost:5556/dex/.well-known/openid-configuration" \
scopes="openid,groups" \
redirect_uri="http://127.0.0.1:10000/oauth_callback" \
role_policy="consoleAdmin"
```

*Example: Update configuration for OpenID IDP configuration named "dex_test".*

```
mc admin idp openid update play/ dex_test \
scopes="openid,groups" \
role_policy="consoleAdmin"
```

*Example: Remove OpenID IDP configuration named "dex_test".*

```
mc admin idp openid remove play/ dex_test
```

*Example:  List configurations for OpenID IDP.*

```
mc admin idp openid list play/
```

*Example: Get configuration info on OpenID IDP configuration named "dex_test".*

```
mc admin idp openid info play/ dex_test
```

*Example: Enable OpenID IDP configuration named "dex_test".*

```
mc admin idp openid enable play/ dex_test
```

*Example: Disable OpenID IDP configuration named "dex_test".*

```
mc admin idp openid disable play/ dex_test
```

*Example: Create LDAP IDentity Provider configuration.*

```
mc admin idp ldap add myminio/ \
server_addr=myldapserver:636 \
lookup_bind_dn=cn=admin,dc=min,dc=io \
lookup_bind_password=somesecret \
user_dn_search_base_dn=dc=min,dc=io \
user_dn_search_filter="(uid=%s)" \
group_search_base_dn=ou=swengg,dc=min,dc=io \
group_search_filter="(&(objectclass=groupofnames)(member=%d))"
```

*Example: Remove the default LDAP IDP configuration.*

```
mc admin idp ldap remove play/
```


<a name="group"></a>
### Command `group` - Manage groups
`group` command to add, remove, info, list, enable, disable groups on MinIO server.

```
NAME:
  mc admin group - manage groups
>>>>>>> 2244fffb

USAGE:
  mc admin cluster COMMAND [COMMAND FLAGS | -h] [ARGUMENTS...]

FLAGS:
<<<<<<< HEAD
=======
  --help, -h                    show help
```

*Example: Get 'etcd' sub-system configuration.*

```
mc admin config get myminio etcd
etcd endpoints= path_prefix= coredns_path=/skydns client_cert= client_cert_key=
```

*Example: Set specific settings on 'etcd' sub-system.*
```
mc admin config set myminio etcd endpoints=http://etcd.svc.cluster.local:2379
```

*Example: Get entire server configuration of a MinIO server/cluster.*

```
mc admin config export myminio > /tmp/my-serverconfig
```

*Example: Set entire server configuration of a MinIO server/cluster.*

```
mc admin config import myminio < /tmp/my-serverconfig
```

<a name="decommission"></a>
### Command `decommission` - Manage MinIO server pool decommissioning
`decommission` manage MinIO server pool decommissioning.

```
NAME:
  mc admin decommission - manage MinIO server pool decommissioning

USAGE:
  mc admin decommission COMMAND [COMMAND FLAGS | -h] [ARGUMENTS...]

COMMANDS:
  start   start decommissioning a pool
  status  show current decommissioning status
  cancel  cancel an ongoing decommissioning of a pool

FLAGS:
  --help, -h                    show help
```

*Example: Start decommissioning a pool for removal.*

```
mc admin decommission start myminio/ http://server{5...8}/disk{1...4}
```

*Example: Show current decommissioning status.*
```
mc admin decommission status myminio/ http://server{5...8}/disk{1...4}
```

*Example: List all current decommissioning status of all pools.*

```
mc admin decommission status myminio/
```

*Example: Cancel an ongoing decommissioning of a pool.*

```
mc admin decommission cancel myminio/ http://server{5...8}/disk{1...4}
```

*Example: Cancel all decommissioning of a pool.*

```
mc admin decommission cancel myminio/
```

<a name="heal"></a>
### Command `heal` - heal bucket(s) and object(s) on MinIO server
Healing is automatic on server side which runs on a continuous basis on a low priority thread.

<a name="heal"></a>
### Command `heal` - heal bucket(s) and object(s) on MinIO server
Healing is automatic on server side which runs on a continuous basis on a low priority thread.

```
NAME:
  mc admin heal - heal bucket(s) and object(s) on MinIO server

USAGE:
  mc admin heal [FLAGS] TARGET
  
FLAGS:
  --help, -h                    show help
```

*Example: Monitor healing status on a running server at alias 'myminio'.*

```
 mc admin heal myminio/
```

<a name="trace"></a>
### Command `trace` - Show http trace for MinIO server
`trace` command displays server http trace of one or all MinIO servers (under distributed cluster)

```sh
NAME:
  mc admin trace - show http trace for MinIO server

FLAGS:
  --verbose, -v                 print verbose trace
  --all, -a                     trace all call types
  --call value                  trace only matching call types. See CALL TYPES below for list. (default: s3)
  --status-code value           trace only matching status code
  --method value                trace only matching HTTP method
  --funcname value              trace only matching func name
  --path value                  trace only matching path
  --node value                  trace only matching servers
  --request-header value        trace only matching request headers
  --errors, -e                  trace only failed requests
  --filter-request              trace calls only with request bytes greater than this threshold, use with filter-size
  --filter-response             trace calls only with response bytes greater than this threshold, use with filter-size
  --response-duration 5ms       trace calls only with response duration greater than this threshold (e.g. 5ms) (default: 0s)
  --filter-size value           filter size, use with filter (see UNITS)
>>>>>>> 2244fffb
  --help, -h                    show help
  
CALL TYPES:
  batch-replication:   Trace Batch Replication (alias: brep)
  bootstrap:           Trace Bootstrap operations
  decommission:        Trace Decommission operations (alias: decom)
  healing:             Trace Healing operations (alias: heal)
  internal:            Trace Internal RPC calls
  os:                  Trace Operating System calls
  rebalance:           Trace Server Pool Rebalancing operations
  replication-resync:  Trace Replication Resync operations (alias: resync)
  s3:                  Trace S3 API calls
  scanner:             Trace Scanner calls
  storage:             Trace Storage calls

UNITS
  --filter-size flags use with --filter-response or --filter-request accept human-readable case-insensitive number
  suffixes such as "k", "m", "g" and "t" referring to the metric units KB,
  MB, GB and TB respectively. Adding an "i" to these prefixes, uses the IEC
  units, so that "gi" refers to "gibibyte" or "GiB". A "b" at the end is
  also accepted. Without suffixes the unit is bytes.

```

<<<<<<< HEAD
*Example: Recover bucket metadata for all buckets from previously saved bucket metadata backup.*
=======
*Example: Display MinIO server http trace.*

```sh
mc admin trace myminio
172.16.238.1 [REQUEST (objectAPIHandlers).ListBucketsHandler-fm] [154828542.525557] [2019-01-23 23:17:05 +0000]
172.16.238.1 GET /
172.16.238.1 Host: 172.16.238.3:9000
172.16.238.1 X-Amz-Date: 20190123T231705Z
172.16.238.1 Authorization: AWS4-HMAC-SHA256 Credential=minio/20190123/us-east-1/s3/aws4_request, SignedHeaders=host;x-amz-content-sha256;x-amz-date, Signature=8385097f264efaf1b71a9b56514b8166bb0a03af8552f83e2658f877776c46b3
172.16.238.1 User-Agent: MinIO (linux; amd64) minio-go/v7.0.8 mc/2019-01-23T23:15:38Z
172.16.238.1 X-Amz-Content-Sha256: e3b0c44298fc1c149afbf4c8996fb92427ae41e4649b934ca495991b7852b855
172.16.238.1
172.16.238.1 <BODY>
172.16.238.1 [RESPONSE] [154828542.525557] [2019-01-23 23:17:05 +0000]
172.16.238.1 200 OK
172.16.238.1 X-Amz-Request-Id: 157C9D641F42E547
172.16.238.1 X-Minio-Deployment-Id: 5f20fd91-6880-455f-a26d-07804b6821ca
172.16.238.1 X-Xss-Protection: 1; mode=block
172.16.238.1 Accept-Ranges: bytes
172.16.238.1 Content-Security-Policy: block-all-mixed-content
172.16.238.1 Content-Type: application/xml
172.16.238.1 Server: MinIO/RELEASE.2019-09-05T23-24-38Z
172.16.238.1 Vary: Origin
...
```

*Example: Show verbose console trace for MinIO server.*

```
 mc admin trace -v -a myminio
```

*Example: Show trace only for failed requests for MinIO server.*

```
 mc admin trace -v -e myminio
```

*Example: Show verbose console trace for requests with '503' status code.*

```
 mc admin trace -v --status-code 503 myminio
```

*Example: Show console trace for a specific path.*

```
 mc admin trace --path my-bucket/my-prefix/* myminio
```

*Example: Show console trace for requests with '404' and '503' status code.*

```
 mc admin trace --status-code 404 --status-code 503 myminio
```

*Example: Show trace only for requests bytes greater than 1MB.*

```
 mc admin trace --filter-request --filter-size 1MB myminio
```

*Example: Show trace only for response bytes greater than 1MB.*

```
 mc admin trace --filter-response --filter-size 1MB myminio
```

*Example: Show trace only for requests operations duration greater than 5ms.*

```
 mc admin trace --response-duration 5ms myminio
```

<a name="scanner"></a>
### Command `scanner` - Provide MinIO scanner info
`scanner` provide MinIO scanner info.

```sh
NAME:
  mc admin scanner - provide MinIO scanner info

FLAGS:
  --help, -h                    show help
```

*Example: Show scanner trace for MinIO server.*

```
 mc admin scanner trace myminio
```

*Example: Display current in-progress all scanner operations.*

```
 mc admin scanner status myminio/
```

<a name="console"></a>
### Command `console` - show console logs for MinIO server
This command is deprecated and will be removed in a future release. Use 'mc support logs show' instead.

<a name="logs"></a>
### Command `logs` - Show MinIO logs
`logs` show console logs for MinIO server.

```
NAME:
  mc admin logs - show MinIO logs
USAGE:
  mc admin logs [FLAGS] TARGET [NODENAME]

FLAGS:
  --last value, -l value        show last n log entries (default: 10)
  --type value, -t value        list error logs by type. Valid options are '[minio, application, all]' (default: "all")
  --help, -h                    show help
```

*Example: Show logs for a MinIO server with alias 'myminio'.*

```
 mc admin logs myminio
```

*Example: Show last 5 log entries for node 'node1' for a MinIO server with alias 'myminio'.*

```
 mc admin logs --last 5 myminio node1
```

*Example: Show application errors in logs for a MinIO server with alias 'myminio'.*

```
 mc admin logs --type application myminio
```

<a name="cluster"></a>
### Command `cluster` - Manage MinIO cluster metadata
`cluster` manage MinIO cluster metadata.

```
NAME:
  mc admin cluster - manage MinIO cluster metadata

USAGE:
  mc admin cluster COMMAND [COMMAND FLAGS | -h] [ARGUMENTS...]

FLAGS:
  --help, -h                    show help
```

*Example: Recover bucket metadata for all buckets from previously saved bucket metadata backup.*

```
 mc admin cluster bucket import myminio /backups/cluster-metadata.zip
```

*Example: Save metadata of all buckets to a zip file.*

```
 mc admin cluster bucket export myminio
```

*Example: Set IAM info from previously exported metadata zip file.*

```
 mc admin cluster iam import myminio /tmp/myminio-iam-info.zip
```

*Example: Download all IAM metadata for cluster into zip file.*

```
 mc admin cluster iam export myminio
```

<a name="rebalance"></a>
### Command `rebalance` - Manage MinIO rebalance
`rebalance` manage MinIO rebalance.

```
NAME:
  mc admin rebalance - Manage MinIO rebalance

USAGE:
  mc admin rebalance COMMAND [COMMAND FLAGS | -h] [ARGUMENTS...]

FLAGS:
  --help, -h                    show help
```

*Example: Start rebalance on a MinIO deployment with alias myminio.*

```
 mc admin rebalance start myminio
```

*Example: Stop an ongoing rebalance on a MinIO deployment with alias myminio.*

```
 mc admin rebalance stop myminio
```

*Example: Summarize ongoing rebalance on a MinIO deployment with alias myminio.*

```
 mc admin rebalance status myminio
```

<a name="prometheus"></a>

### Command `prometheus` - Manages prometheus config settings

`generate` command generates the prometheus config (To be pasted in `prometheus.yml`)
`metrics` command print cluster wide prometheus metrics

```sh
NAME:
  mc admin prometheus - manages prometheus config

USAGE:
  mc admin prometheus COMMAND [COMMAND FLAGS | -h] [ARGUMENTS...]

COMMANDS:
  generate  generates prometheus config
>>>>>>> 2244fffb

```
 mc admin cluster bucket import myminio /backups/cluster-metadata.zip
```

*Example: Save metadata of all buckets to a zip file.*

```
 mc admin cluster bucket export myminio
```

*Example: Set IAM info from previously exported metadata zip file.*

```
 mc admin cluster iam import myminio /tmp/myminio-iam-info.zip
```

*Example: Download all IAM metadata for cluster into zip file.*

```
 mc admin cluster iam export myminio
```<|MERGE_RESOLUTION|>--- conflicted
+++ resolved
@@ -306,7 +306,6 @@
 
 ## 7. Commands
 
-<<<<<<< HEAD
 | Commands                                                                                                                                                       |
 |:---------------------------------------------------------------------------------------------------------------------------------------------------------------|
 | [**service** - restart and stop all MinIO servers](https://min.io/docs/minio/linux/reference/minio-mc-admin/mc-admin-service.html)                             |
@@ -337,813 +336,15 @@
 ```
 NAME:
   mc admin cluster - manage MinIO cluster metadata
-=======
-| Commands                                                                           |
-|:-----------------------------------------------------------------------------------|
-| [**service** - restart and stop all MinIO servers](#service)                       |
-| [**update** - updates all MinIO servers](#update)                                  |
-| [**info** - display MinIO server information](#info)                               |
-| [**user** - manage users](#user)                                                   |
-| [**group** - manage groups](#group)                                                |
-| [**policy** - manage canned policies](#policy)                                     |
-| [**replicate** - manage MinIO site replication](#replicate)                        |
-| [**idp** - manage MinIO IDentity Provider server configuration](#idp)              |
-| [**config** - manage server configuration file](#config)                           |
-| [**decommission, decom** - manage MinIO server pool decommissioning](#config)      |
-| [**heal** - heal bucket(s) and object(s) on MinIO server](#heal)                   |
-| [**prometheus** - manages prometheus config settings](#prometheus)                 |
-| [**kms** - perform KMS management operations](#kms)                                |
-| [**bucket** - manages buckets defined in the MinIO server](#bucket)                |
-| [**scanner** - provide MinIO scanner info](#scanner)                               |
-| [**top** - provide top like statistics for MinIO](#top)                            |
-| [**trace** - show http trace for MinIO server](#trace)                             |
-| [**logs** - show MinIO logs](#logs)                                                |
-| [**cluster** - manage MinIO cluster metadata](#cluster)                            |
-| [**rebalance** - Manage MinIO rebalance](#rebalance)                               |
-
-<a name="update"></a>
-### Command `update` - updates all MinIO servers
-`update` command provides a way to update all MinIO servers in a cluster. You can also use a private mirror server with `update` command to update your MinIO cluster. This is useful in cases where MinIO is running in an environment that doesn't have Internet access.
-
-*Example: Update all MinIO servers.*
-```
-mc admin update play
-Server `play` updated successfully from RELEASE.2019-08-14T20-49-49Z to RELEASE.2019-08-21T19-59-10Z
-```
-
-#### Steps to update MinIO using a private mirror
-For using `update` command with private mirror server, you need to mirror the directory structure on `https://dl.minio.io/server/minio/release/linux-amd64/` on your private mirror server and then provide:
-
-```
-mc admin update myminio https://myfavorite-mirror.com/minio-server/linux-amd64/minio.sha256sum
-Server `myminio` updated successfully from RELEASE.2019-08-14T20-49-49Z to RELEASE.2019-08-21T19-59-10Z
-```
-
-> NOTE:
-> - An alias pointing to a distributed setup this command will automatically update all MinIO servers in the cluster.
-> - `update` is a disruptive operation for your MinIO service, any on-going API operations will be forcibly canceled. So, it should be used only when you are planning MinIO upgrades for your deployment.
-> - It is recommended to perform a restart after `update` successfully completes.
-
-<a name="service"></a>
-### Command `service` - restart and stop all MinIO servers
-`service` command provides a way to restart and stop all MinIO servers.
-
-> NOTE:
-> - An alias pointing to a distributed setup this command will automatically execute the same actions across all servers.
-> - `restart` and `stop` sub-commands are disruptive operations for your MinIO service, any on-going API operations will be forcibly canceled. So, it should be used only under administrative circumstances. Please use it with caution.
-
-```
-NAME:
-  mc admin service - restart and stop all MinIO servers
+
+USAGE:
+  mc admin cluster COMMAND [COMMAND FLAGS | -h] [ARGUMENTS...]
 
 FLAGS:
   --help, -h                    show help
-  
-COMMANDS:
-  restart  restart a MinIO cluster
-  stop     stop a MinIO cluster
-  unfreeze unfreeze S3 API calls on MinIO cluster
-```
-
-*Example: Restart all MinIO servers.*
-```
-mc admin service restart play
-Restarted `play` successfully.
-```
-
-<a name="info"></a>
-### Command `info` - Display MinIO server information
-`info` command displays server information of one or many MinIO servers (under distributed cluster)
-
-```
-NAME:
-  mc admin info - display MinIO server information
-
-FLAGS:
-  --help, -h                    show help
-```
-
-*Example: Display MinIO server information.*
-
-```
-mc admin info play
-●  play.minio.io
-   Uptime: 11 hours
-   Version: 2020-01-17T22:08:02Z
-   Network: 1/1 OK
-   Drives: 4/4 OK
-
-2.1 GiB Used, 158 Buckets, 12,092 Objects
-4 drives online, 0 drives offline
-```
-
-<a name="policy"></a>
-### Command `policy` - Manage canned policies
-`policy` command to add, remove, list policies, get info on a policy and to set a policy for a user on MinIO server.
-
-```
-NAME:
-  mc admin policy - manage policies defined in the MinIO server
-
-FLAGS:
-  --help, -h                    show help
-
-COMMANDS:
-  create    create a new IAM policy
-  remove    remove an IAM policy
-  list      list all IAM policies
-  info      show info on an IAM policy
-  attach    attach an IAM policy to a user or group
-  detach    detach an IAM policy from a user or group
-  entities  list policy association entities
-```
-
-*Example: List all canned policies on MinIO.*
-```
-mc admin policy list myminio/
-diagnostics
-readonly
-readwrite
-writeonly
-```
-
-
-*Example: Add a new policy 'listbucketsonly' on MinIO, with policy from /tmp/listbucketsonly.json.*
-*When this policy is applied on a user, that user can only list the top layer buckets, but nothing else, no prefixes, no objects.*
-
-*First create the json file, /tmp/listbucketsonly.json, with the following information.*
-```
-{
-  "Version": "2012-10-17",
-  "Statement": [
-    {
-      "Effect": "Allow",
-      "Action": [
-        "s3:ListAllMyBuckets"
-      ],
-      "Resource": [
-        "arn:aws:s3:::*"
-      ]
-    }
-  ]
-}
-```
-
-*Add the policy as 'listbucketsonly' to the policy database*
-```
-mc admin policy create myminio/ listbucketsonly /tmp/listbucketsonly.json
-Added policy `listbucketsonly` successfully.
-```
-
-*Example: Remove policy 'listbucketsonly' on MinIO.*
-
-```
-mc admin policy remove myminio/ listbucketsonly
-Removed policy `listbucketsonly` successfully.
-```
-
-*Example: Show info on a canned policy, 'writeonly'*
-
-```
-mc admin policy info myminio/ writeonly
-{"Version":"2012-10-17","Statement":[{"Effect":"Allow","Action":["s3:PutObject"],"Resource":["arn:aws:s3:::*"]}]}
-```
-
-*Example: Attach the canned policy.'writeonly' on a user or group*
-
-```
-mc admin policy attach myminio/ writeonly user=someuser
-Policy `writeonly` successfully attached to user `someuser`
-```
-
-*Example: Detach the canned policy.'writeonly' on a user or group*
-
-```
-mc admin policy detach myminio/ writeonly group=somegroup
-Policy `writeonly` successfully detached from group `somegroup`
-```
-
-<a name="user"></a>
-### Command `user` - Manage users
-`user` command to add, remove, enable, disable, list users on MinIO server.
-
-```
-NAME:
-  mc admin user - manage users
-
-FLAGS:
-  --help, -h                    show help
-
-COMMANDS:
-  add      add a new user
-  disable  disable user
-  enable   enable user
-  remove   remove user
-  list     list all users
-  info     display info of a user
-  policy   export user policies in JSON format
-  svcacct  manage service accounts
-  sts      manage STS accounts
-```
-
-*Example: Add a new user 'newuser' on MinIO.*
-
-```
-mc admin user add myminio/ newuser newuser123
-```
-
-*Example: Add a new user 'newuser' on MinIO, using standard input.*
-
-```
-mc admin user add myminio/
-Enter Access Key: newuser
-Enter Secret Key: newuser123
-```
-
-*Example: Disable a user 'newuser' on MinIO.*
-
-```
-mc admin user disable myminio/ newuser
-```
-
-*Example: Enable a user 'newuser' on MinIO.*
-
-```
-mc admin user enable myminio/ newuser
-```
-
-*Example: Remove user 'newuser' on MinIO.*
-
-```
-mc admin user remove myminio/ newuser
-```
-
-*Example: List all users on MinIO.*
-
-```
-mc admin user list --json myminio/
-{"status":"success","accessKey":"newuser","userStatus":"enabled"}
-```
-
-*Example: Display info of a user*
-
-```
-mc admin user info myminio someuser
-```
-
-<a name="replicate"></a>
-### Command `replicate` - manage MinIO site replication
-`replicate` command to add, update, rm sites for replication.
-
-```
-NAME:
-  mc admin replicate - manage MinIO site replication
-
-FLAGS:
-  --help, -h                    show help
-
-COMMANDS:
-  add     add one or more sites for replication
-  update  modify endpoint of site participating in site replication
-  rm      remove one or more sites from site replication
-  info    get site replication information
-  status  display site replication status
-  resync  resync content to site
-```
-
-*Example: Add a site for cluster-level replication.*
-
-```
-mc admin replicate add minio1 minio2
-```
-
-*Example: Edit a site endpoint participating in cluster-level replication.*
-
-```
-mc admin replicate update myminio --deployment-id c1758167-4426-454f-9aae-5c3dfdf6df64 --endpoint https://minio2:9000
-```
-
-*Example: Remove site replication for all sites.*
-
-```
-mc admin replicate rm minio2 --all --force
-```
-
-*Example: Remove site replication for site with site names alpha, baker from active cluster minio2.*
-
-```
-mc admin replicate rm minio2 alpha baker --force
-```
-
-*Example: Get Site Replication information.*
-
-```
-mc admin replicate info minio1
-```
-
-*Example: Display overall site replication status.*
-
-```
-mc admin replicate status minio1
-```
-
-*Example: Resync bucket data from minio1 to minio2.*
-
-```
-mc admin replicate resync start minio1 minio2
-```
-
-*Example: Display status of resync from minio1 to minio2.*
-
-```
-mc admin replicate resync status minio1 minio2
-```
-
-*Example: Cancel ongoing resync of bucket data from minio1 to minio2.*
-
-```
-mc admin replicate resync cancel minio1 minio2
-```
-
-
-<a name="idp"></a>
-### Command `idp` - manage MinIO IDentity Provider server configuration
-`idp` command to add, update, remove, list, enable, disable OpenID or Ldap IDP server configuration.
-
-```
-NAME:
-  mc admin idp - manage MinIO IDentity Provider server configuration
-
-FLAGS:
-  --help, -h                    show help
-
-COMMANDS:
-  openid  manage OpenID IDP server configuration
-  ldap    manage Ldap IDP server configuration
-```
-
-*Example: Create OpenID IDP configuration named "dex_test".*
-
-```
-mc admin idp openid add play/ dex_test \
-client_id=minio-client-app \
-client_secret=minio-client-app-secret \
-config_url="http://localhost:5556/dex/.well-known/openid-configuration" \
-scopes="openid,groups" \
-redirect_uri="http://127.0.0.1:10000/oauth_callback" \
-role_policy="consoleAdmin"
-```
-
-*Example: Update configuration for OpenID IDP configuration named "dex_test".*
-
-```
-mc admin idp openid update play/ dex_test \
-scopes="openid,groups" \
-role_policy="consoleAdmin"
-```
-
-*Example: Remove OpenID IDP configuration named "dex_test".*
-
-```
-mc admin idp openid remove play/ dex_test
-```
-
-*Example:  List configurations for OpenID IDP.*
-
-```
-mc admin idp openid list play/
-```
-
-*Example: Get configuration info on OpenID IDP configuration named "dex_test".*
-
-```
-mc admin idp openid info play/ dex_test
-```
-
-*Example: Enable OpenID IDP configuration named "dex_test".*
-
-```
-mc admin idp openid enable play/ dex_test
-```
-
-*Example: Disable OpenID IDP configuration named "dex_test".*
-
-```
-mc admin idp openid disable play/ dex_test
-```
-
-*Example: Create LDAP IDentity Provider configuration.*
-
-```
-mc admin idp ldap add myminio/ \
-server_addr=myldapserver:636 \
-lookup_bind_dn=cn=admin,dc=min,dc=io \
-lookup_bind_password=somesecret \
-user_dn_search_base_dn=dc=min,dc=io \
-user_dn_search_filter="(uid=%s)" \
-group_search_base_dn=ou=swengg,dc=min,dc=io \
-group_search_filter="(&(objectclass=groupofnames)(member=%d))"
-```
-
-*Example: Remove the default LDAP IDP configuration.*
-
-```
-mc admin idp ldap remove play/
-```
-
-
-<a name="group"></a>
-### Command `group` - Manage groups
-`group` command to add, remove, info, list, enable, disable groups on MinIO server.
-
-```
-NAME:
-  mc admin group - manage groups
->>>>>>> 2244fffb
-
-USAGE:
-  mc admin cluster COMMAND [COMMAND FLAGS | -h] [ARGUMENTS...]
-
-FLAGS:
-<<<<<<< HEAD
-=======
-  --help, -h                    show help
-```
-
-*Example: Get 'etcd' sub-system configuration.*
-
-```
-mc admin config get myminio etcd
-etcd endpoints= path_prefix= coredns_path=/skydns client_cert= client_cert_key=
-```
-
-*Example: Set specific settings on 'etcd' sub-system.*
-```
-mc admin config set myminio etcd endpoints=http://etcd.svc.cluster.local:2379
-```
-
-*Example: Get entire server configuration of a MinIO server/cluster.*
-
-```
-mc admin config export myminio > /tmp/my-serverconfig
-```
-
-*Example: Set entire server configuration of a MinIO server/cluster.*
-
-```
-mc admin config import myminio < /tmp/my-serverconfig
-```
-
-<a name="decommission"></a>
-### Command `decommission` - Manage MinIO server pool decommissioning
-`decommission` manage MinIO server pool decommissioning.
-
-```
-NAME:
-  mc admin decommission - manage MinIO server pool decommissioning
-
-USAGE:
-  mc admin decommission COMMAND [COMMAND FLAGS | -h] [ARGUMENTS...]
-
-COMMANDS:
-  start   start decommissioning a pool
-  status  show current decommissioning status
-  cancel  cancel an ongoing decommissioning of a pool
-
-FLAGS:
-  --help, -h                    show help
-```
-
-*Example: Start decommissioning a pool for removal.*
-
-```
-mc admin decommission start myminio/ http://server{5...8}/disk{1...4}
-```
-
-*Example: Show current decommissioning status.*
-```
-mc admin decommission status myminio/ http://server{5...8}/disk{1...4}
-```
-
-*Example: List all current decommissioning status of all pools.*
-
-```
-mc admin decommission status myminio/
-```
-
-*Example: Cancel an ongoing decommissioning of a pool.*
-
-```
-mc admin decommission cancel myminio/ http://server{5...8}/disk{1...4}
-```
-
-*Example: Cancel all decommissioning of a pool.*
-
-```
-mc admin decommission cancel myminio/
-```
-
-<a name="heal"></a>
-### Command `heal` - heal bucket(s) and object(s) on MinIO server
-Healing is automatic on server side which runs on a continuous basis on a low priority thread.
-
-<a name="heal"></a>
-### Command `heal` - heal bucket(s) and object(s) on MinIO server
-Healing is automatic on server side which runs on a continuous basis on a low priority thread.
-
-```
-NAME:
-  mc admin heal - heal bucket(s) and object(s) on MinIO server
-
-USAGE:
-  mc admin heal [FLAGS] TARGET
-  
-FLAGS:
-  --help, -h                    show help
-```
-
-*Example: Monitor healing status on a running server at alias 'myminio'.*
-
-```
- mc admin heal myminio/
-```
-
-<a name="trace"></a>
-### Command `trace` - Show http trace for MinIO server
-`trace` command displays server http trace of one or all MinIO servers (under distributed cluster)
-
-```sh
-NAME:
-  mc admin trace - show http trace for MinIO server
-
-FLAGS:
-  --verbose, -v                 print verbose trace
-  --all, -a                     trace all call types
-  --call value                  trace only matching call types. See CALL TYPES below for list. (default: s3)
-  --status-code value           trace only matching status code
-  --method value                trace only matching HTTP method
-  --funcname value              trace only matching func name
-  --path value                  trace only matching path
-  --node value                  trace only matching servers
-  --request-header value        trace only matching request headers
-  --errors, -e                  trace only failed requests
-  --filter-request              trace calls only with request bytes greater than this threshold, use with filter-size
-  --filter-response             trace calls only with response bytes greater than this threshold, use with filter-size
-  --response-duration 5ms       trace calls only with response duration greater than this threshold (e.g. 5ms) (default: 0s)
-  --filter-size value           filter size, use with filter (see UNITS)
->>>>>>> 2244fffb
-  --help, -h                    show help
-  
-CALL TYPES:
-  batch-replication:   Trace Batch Replication (alias: brep)
-  bootstrap:           Trace Bootstrap operations
-  decommission:        Trace Decommission operations (alias: decom)
-  healing:             Trace Healing operations (alias: heal)
-  internal:            Trace Internal RPC calls
-  os:                  Trace Operating System calls
-  rebalance:           Trace Server Pool Rebalancing operations
-  replication-resync:  Trace Replication Resync operations (alias: resync)
-  s3:                  Trace S3 API calls
-  scanner:             Trace Scanner calls
-  storage:             Trace Storage calls
-
-UNITS
-  --filter-size flags use with --filter-response or --filter-request accept human-readable case-insensitive number
-  suffixes such as "k", "m", "g" and "t" referring to the metric units KB,
-  MB, GB and TB respectively. Adding an "i" to these prefixes, uses the IEC
-  units, so that "gi" refers to "gibibyte" or "GiB". A "b" at the end is
-  also accepted. Without suffixes the unit is bytes.
-
-```
-
-<<<<<<< HEAD
+```
+
 *Example: Recover bucket metadata for all buckets from previously saved bucket metadata backup.*
-=======
-*Example: Display MinIO server http trace.*
-
-```sh
-mc admin trace myminio
-172.16.238.1 [REQUEST (objectAPIHandlers).ListBucketsHandler-fm] [154828542.525557] [2019-01-23 23:17:05 +0000]
-172.16.238.1 GET /
-172.16.238.1 Host: 172.16.238.3:9000
-172.16.238.1 X-Amz-Date: 20190123T231705Z
-172.16.238.1 Authorization: AWS4-HMAC-SHA256 Credential=minio/20190123/us-east-1/s3/aws4_request, SignedHeaders=host;x-amz-content-sha256;x-amz-date, Signature=8385097f264efaf1b71a9b56514b8166bb0a03af8552f83e2658f877776c46b3
-172.16.238.1 User-Agent: MinIO (linux; amd64) minio-go/v7.0.8 mc/2019-01-23T23:15:38Z
-172.16.238.1 X-Amz-Content-Sha256: e3b0c44298fc1c149afbf4c8996fb92427ae41e4649b934ca495991b7852b855
-172.16.238.1
-172.16.238.1 <BODY>
-172.16.238.1 [RESPONSE] [154828542.525557] [2019-01-23 23:17:05 +0000]
-172.16.238.1 200 OK
-172.16.238.1 X-Amz-Request-Id: 157C9D641F42E547
-172.16.238.1 X-Minio-Deployment-Id: 5f20fd91-6880-455f-a26d-07804b6821ca
-172.16.238.1 X-Xss-Protection: 1; mode=block
-172.16.238.1 Accept-Ranges: bytes
-172.16.238.1 Content-Security-Policy: block-all-mixed-content
-172.16.238.1 Content-Type: application/xml
-172.16.238.1 Server: MinIO/RELEASE.2019-09-05T23-24-38Z
-172.16.238.1 Vary: Origin
-...
-```
-
-*Example: Show verbose console trace for MinIO server.*
-
-```
- mc admin trace -v -a myminio
-```
-
-*Example: Show trace only for failed requests for MinIO server.*
-
-```
- mc admin trace -v -e myminio
-```
-
-*Example: Show verbose console trace for requests with '503' status code.*
-
-```
- mc admin trace -v --status-code 503 myminio
-```
-
-*Example: Show console trace for a specific path.*
-
-```
- mc admin trace --path my-bucket/my-prefix/* myminio
-```
-
-*Example: Show console trace for requests with '404' and '503' status code.*
-
-```
- mc admin trace --status-code 404 --status-code 503 myminio
-```
-
-*Example: Show trace only for requests bytes greater than 1MB.*
-
-```
- mc admin trace --filter-request --filter-size 1MB myminio
-```
-
-*Example: Show trace only for response bytes greater than 1MB.*
-
-```
- mc admin trace --filter-response --filter-size 1MB myminio
-```
-
-*Example: Show trace only for requests operations duration greater than 5ms.*
-
-```
- mc admin trace --response-duration 5ms myminio
-```
-
-<a name="scanner"></a>
-### Command `scanner` - Provide MinIO scanner info
-`scanner` provide MinIO scanner info.
-
-```sh
-NAME:
-  mc admin scanner - provide MinIO scanner info
-
-FLAGS:
-  --help, -h                    show help
-```
-
-*Example: Show scanner trace for MinIO server.*
-
-```
- mc admin scanner trace myminio
-```
-
-*Example: Display current in-progress all scanner operations.*
-
-```
- mc admin scanner status myminio/
-```
-
-<a name="console"></a>
-### Command `console` - show console logs for MinIO server
-This command is deprecated and will be removed in a future release. Use 'mc support logs show' instead.
-
-<a name="logs"></a>
-### Command `logs` - Show MinIO logs
-`logs` show console logs for MinIO server.
-
-```
-NAME:
-  mc admin logs - show MinIO logs
-USAGE:
-  mc admin logs [FLAGS] TARGET [NODENAME]
-
-FLAGS:
-  --last value, -l value        show last n log entries (default: 10)
-  --type value, -t value        list error logs by type. Valid options are '[minio, application, all]' (default: "all")
-  --help, -h                    show help
-```
-
-*Example: Show logs for a MinIO server with alias 'myminio'.*
-
-```
- mc admin logs myminio
-```
-
-*Example: Show last 5 log entries for node 'node1' for a MinIO server with alias 'myminio'.*
-
-```
- mc admin logs --last 5 myminio node1
-```
-
-*Example: Show application errors in logs for a MinIO server with alias 'myminio'.*
-
-```
- mc admin logs --type application myminio
-```
-
-<a name="cluster"></a>
-### Command `cluster` - Manage MinIO cluster metadata
-`cluster` manage MinIO cluster metadata.
-
-```
-NAME:
-  mc admin cluster - manage MinIO cluster metadata
-
-USAGE:
-  mc admin cluster COMMAND [COMMAND FLAGS | -h] [ARGUMENTS...]
-
-FLAGS:
-  --help, -h                    show help
-```
-
-*Example: Recover bucket metadata for all buckets from previously saved bucket metadata backup.*
-
-```
- mc admin cluster bucket import myminio /backups/cluster-metadata.zip
-```
-
-*Example: Save metadata of all buckets to a zip file.*
-
-```
- mc admin cluster bucket export myminio
-```
-
-*Example: Set IAM info from previously exported metadata zip file.*
-
-```
- mc admin cluster iam import myminio /tmp/myminio-iam-info.zip
-```
-
-*Example: Download all IAM metadata for cluster into zip file.*
-
-```
- mc admin cluster iam export myminio
-```
-
-<a name="rebalance"></a>
-### Command `rebalance` - Manage MinIO rebalance
-`rebalance` manage MinIO rebalance.
-
-```
-NAME:
-  mc admin rebalance - Manage MinIO rebalance
-
-USAGE:
-  mc admin rebalance COMMAND [COMMAND FLAGS | -h] [ARGUMENTS...]
-
-FLAGS:
-  --help, -h                    show help
-```
-
-*Example: Start rebalance on a MinIO deployment with alias myminio.*
-
-```
- mc admin rebalance start myminio
-```
-
-*Example: Stop an ongoing rebalance on a MinIO deployment with alias myminio.*
-
-```
- mc admin rebalance stop myminio
-```
-
-*Example: Summarize ongoing rebalance on a MinIO deployment with alias myminio.*
-
-```
- mc admin rebalance status myminio
-```
-
-<a name="prometheus"></a>
-
-### Command `prometheus` - Manages prometheus config settings
-
-`generate` command generates the prometheus config (To be pasted in `prometheus.yml`)
-`metrics` command print cluster wide prometheus metrics
-
-```sh
-NAME:
-  mc admin prometheus - manages prometheus config
-
-USAGE:
-  mc admin prometheus COMMAND [COMMAND FLAGS | -h] [ARGUMENTS...]
-
-COMMANDS:
-  generate  generates prometheus config
->>>>>>> 2244fffb
 
 ```
  mc admin cluster bucket import myminio /backups/cluster-metadata.zip
